# Changelog
All notable changes to this project will be documented in this file.

The format is based on [Keep a Changelog](https://keepachangelog.com/en/1.0.0/),
and this project adheres to [Semantic Versioning](https://semver.org/spec/v2.0.0.html).

## [Unreleased]
<<<<<<< HEAD

## [0.9.0] - 2024-11-07
=======
### Removed
- Removed IWA from default authentcation mode.
>>>>>>> 7552cc29
### Changed
- Temporarily paused the publishing of Linux binaries.
- Upgrade MSAL from `4.59.1` to `4.65.0`.
- Upgrade Lasso from `2024.8.24.1` to `2024.10.23.1`.
- Upgrade from .NET 6 to .NET 8.
- Disable trimmed version when publishing AzureAuth.

## [0.8.6] - 2024-04-25
### Changed
- Upgrade MSAL from `4.55.0` to `4.59.1`.

### Added
- Added the word `Warning` before logging IWA failures so users worry less about IWA issues.

## [0.8.5] - 2024-03-06
### Added
- Added `--allow-custom-scopes` flag to skip validation and allow custom Azure DevOps PAT scopes.
- Added new sub-command `azureauth ado pat scopes` to list the set of actual scopes the `pat` command validates against and print the short-link to the pat scopes docs.

## [0.8.4] - 2023-09-05
### Changed
- Upgrade Lasso to `2023.8.24.1`.
- Upgrade MSAL to `4.55.0`.

## [0.8.3] - 2023-08-24
### Added
- Added support for distributing debian packages.
- The `azureauth ado pat` subcommand now supports additional Azure DevOps scopes.

### Fixed
- AzureAuth now can handle SIGINT(Ctrl+C) correctly and return 2.

### Changed
- Optimize the warning message from IWA auth flow when VPN is not connected, and downgrade it to debug level.

## [0.8.2] - 2023-07-06
### Added
- The `azureauth ado` subcommands now support a `--tenant` flag.

### Changed
- The `azureauth ado pat` subcommand now validates `--scope` before creating a PAT.

## [0.8.1] - 2023-05-23
### Changed
- The `azureauth ado token` command uses `microsoft.com` as the default `--domain` option value.
- MSAL Cache usage is now isolated to it's own "auth flow" always injected as the first type of auth to attempt, regardless of mode. This creates a separate telemetry event for `pca_cache` as a new authflow type, which is always silent. The remaining authflows no longer attempt to use the cache first.
- Upgraded Lasso to 2023.5.11.1 to reduce the number of log files in temp folder.

### Fixed
- In several auth flows, it was possible that errors in using the cache could result in never attempting to do interactive auth when the tool should have. 

## [0.8.0] - 2023-04-07
### Added
- New `ado` sub-commands
  - `azureauth ado` : Prints the help for Azure Devops commands.
  - `azureauth ado pat` : Command for creating, and locally caching Azure Devops <abbr title="Personal Access Tokens">PAT</abbr>s.
  - `azureauth ado token` : Command for passing back a <abbr title="Personal Access Tokens">PAT</abbr> from an env var, or authenticating and returning an <abbr title="Azure Active Directory">AAD</abbr> access token.

### Removed
- The root command `azureauth` no longer acquires AAD tokens. It prints the global help text. Use `azureauth aad` instead.

## [0.7.4] - 2023-04-05
### Added
- When the environment variable `AZUREAUTH_APPLICATION_INSIGHTS_INGESTION_TOKEN` is not configured,
 regkey `HKEY_LOCAL_MACHINE\SOFTWARE\Microsoft\AzureAuth\ApplicationInsightsIngestionToken` will be a back up on Windows for telemetry ingestion token config.

## [0.7.3] - 2023-03-14
### Fixed
- Fix unusable issues on Unix platforms due to mutexes.

## [0.7.2] - 2023-03-08
### Fixed
- Upgrade to a new version of Lasso which patches a concurrency bug.

## [0.7.1] - 2023-03-03
### Fixed
- Upgrade to a new version of Lasso which patches a concurrency bug.

## [0.7.0] - 2023-02-22
### Added
- New telemetry fields for:
  - environment variables identifying Azure Pipelines and Cloud Build environments.
  - on-premises security identifier as `sid`.
    This is only collected on successful authentication attempts.
- New `aad` command. This command is the long-term home for what is currently the top-level `azureauth` command. The functionality is duplicated in both commands for backwards compatibility but will be removed from the top-level command in a future release.
- New `info` commands
  - `azureauth info` : reports AzureAuth version and a new local randomly generated and cached telemetry device ID.
  - `azureauth info reset-device-id` : regenerates the cached telemetry device id.

### Changed
- Migrate from single command <abbr title="Command Line Interface">CLI</abbr> to sub-command structure.
  - Existing `azureauth` command is now replicated as `azureauth aad`.
- Upgrade MSAL to 4.47.2 and opt-into native WAM mode.
- Improve error telemetry collection by collecting JSON serialized version of MSAL errors. This now includes inner exceptions from MSAL which previously were missed.

### Fixed
- Replace `setx` usage with `WM_SETTINGCHANGE` in the Windows install script to prevent truncating `$PATH`.
- Skip validating cache file logic on Mac, which could cause an unhandled exception when certain Special Folders don't exist for the current user.
- Updated Lasso, fixing an issue where callers shelling out to AzureAuth were blocked on the asynchronous telemetry child processes.

### Removed
- Removed the `--cache` option from what is now `azureauth aad`, because cache file sharing is not the recommended way to achieve <abbr title="Single Sign On">SSO</abbr>.

## [0.6.0] - 2022-10-26
### Fixed
- Use system web browser as the UI for web mode auth on Windows to prevent conditional access based over-prompting.
- Catch `FileNotFoundException` if an invalid configuration file is specified via the `AZUREAUTH_CONFIG` environment variable.

### Changed
- Upgrade the Windows build to use net6 now that net5 has reached end of life.
- Set console output encoding to `utf-8` explicitly.

## [0.5.4] - 2022-09-29
### Fixed
- Enable IWA authmode when interactive authentication is disabled.

## [0.5.3] - 2022-09-28
### Fixed
- Increase IWA Timeout to 15 second and log WS-Trust endpoint error

## [0.5.2] - 2022-09-28
### Fixed
- Option `--resource` is not needed if option `--scope` is provided.
- Refactoring IWA AuthFlow to call GetTokenIWA when we have a MsalUiRequiredException

## [0.5.1] - 2022-09-08
### Fixed
- Fixed a bug where we early exited before sending individual events telemetry data containing valuable `error_messages`.

## [0.5.0] - 2022-09-06
### Added
- Added functionality to disable Public Client Authentication using an environment variable `AZUREAUTH_NO_USER`.
- Added `--timeout` functionality to provide reliable contract of allowed runtime (default: 15 minutes) and warnings as the timeout approaches.

- Fixed a bug where broker auth prompt is hanging in the background and gives a false impression to the user that the console app is hung.
- Fixed a bug where sometimes, when logged in with only a password (not a strong form of authentication) the broker flow could hang indefinitely, preventing fall back to another auth flow.

## [0.4.0] - 2022-06-23
### Added
- Environment variable `AZUREAUTH_CACHE` and option `--cache` to support a custom cache location on Windows.
- Added Integrated Windows Authentication (IWA) functionality as the new default auth flow on Windows.
- Send custom telemetry events for each AuthFlow.
- The installation scripts will refuse to update the user's `$PATH` or shell profiles when given the `-NoUpdatePath`
  flag (on Windows) or if the `$AZUREAUTH_NO_UPDATE_PATH` environment variable is set (on Unix platforms).

### Changed
- The installation scripts no longer create a `latest` symlink/junction.

## [0.3.1] - 2022-06-07
### Fixed
- Fixed a bug where the tenant and resource ids were swapped in the telemetry events.

### Changed
- The version schema no longer has a `v` prefix (e.g. `v0.3.1` is now expressed as `0.3.1`).

## [v0.3.0] - 2022-05-03
### Fixed
- Fixed a bug to support running on Windows Server 2012 & 2016 by default (default auth mode for Windows is now broker + web).
- Fixed a bug where device code flow authentication would not use the file cache to first attempt to get a cached token silently, causing it to always prompt.
- Fixed a bug where the Windows installation script could encounter errors renaming the extracted directory.

### Changed
- Telemetry: If enabled, collect the app registration ids being used and whether args were valid.
- The default for `--mode` on Windows is now `broker` + `web` (formerly just `broker`).
- The installation scripts now extract to directories named after the release artifact from GitHub.
- The `latest` directory is now a [directory junction](https://docs.microsoft.com/en-us/windows/win32/fileio/hard-links-and-junctions#junctions) on Windows.
- The Option `--prompt-hint` will have a prefix `AzureAuth`.

### Removed
- Removed sample projects that used the old `TokenFetcherPublicClient` api from the MSALWrapper project.

## [v0.2.0] - 2022-04-21
### Security
- Fix a bug that caused tokens to be written to log files.

### Added
- Option `--prompt-hint` to support custom text to prompt caller in web and WAM mode.

### Changed
- Rename the `--auth-mode` flag to `--mode`.
- Update to MSAL 4.43.1.

### Removed
- The `-t`, `-c`, `-d`, `-m`, and `-o` short flags.

## [v0.1.0] - 2022-03-30
### Added
- Initial project release.

[Unreleased]: https://github.com/AzureAD/microsoft-authentication-cli/compare/0.9.0...HEAD
[0.9.0]: https://github.com/AzureAD/microsoft-authentication-cli/compare/0.8.6...0.9.0
[0.8.6]: https://github.com/AzureAD/microsoft-authentication-cli/compare/0.8.5...0.8.6
[0.8.5]: https://github.com/AzureAD/microsoft-authentication-cli/compare/0.8.4...0.8.5
[0.8.4]: https://github.com/AzureAD/microsoft-authentication-cli/compare/0.8.3...0.8.4
[0.8.3]: https://github.com/AzureAD/microsoft-authentication-cli/compare/0.8.2...0.8.3
[0.8.2]: https://github.com/AzureAD/microsoft-authentication-cli/compare/0.8.1...0.8.2
[0.8.1]: https://github.com/AzureAD/microsoft-authentication-cli/compare/0.8.0...0.8.1
[0.8.0]: https://github.com/AzureAD/microsoft-authentication-cli/compare/0.7.4...0.8.0
[0.7.4]: https://github.com/AzureAD/microsoft-authentication-cli/compare/0.7.3...0.7.4
[0.7.3]: https://github.com/AzureAD/microsoft-authentication-cli/compare/0.7.2...0.7.3
[0.7.2]: https://github.com/AzureAD/microsoft-authentication-cli/compare/0.7.1...0.7.2
[0.7.1]: https://github.com/AzureAD/microsoft-authentication-cli/compare/0.7.0...0.7.1
[0.7.0]: https://github.com/AzureAD/microsoft-authentication-cli/compare/0.6.0...0.7.0
[0.6.0]: https://github.com/AzureAD/microsoft-authentication-cli/compare/0.5.4...0.6.0
[0.5.4]: https://github.com/AzureAD/microsoft-authentication-cli/compare/0.5.3...0.5.4
[0.5.3]: https://github.com/AzureAD/microsoft-authentication-cli/compare/0.5.2...0.5.3
[0.5.2]: https://github.com/AzureAD/microsoft-authentication-cli/compare/0.5.1...0.5.2
[0.5.1]: https://github.com/AzureAD/microsoft-authentication-cli/compare/0.5.0...0.5.1
[0.5.0]: https://github.com/AzureAD/microsoft-authentication-cli/compare/0.4.0...0.5.0
[0.4.0]: https://github.com/AzureAD/microsoft-authentication-cli/compare/0.3.1...0.4.0
[0.3.1]: https://github.com/AzureAD/microsoft-authentication-cli/compare/v0.3.0...0.3.1
[v0.3.0]: https://github.com/AzureAD/microsoft-authentication-cli/compare/v0.2.0...v0.3.0
[v0.2.0]: https://github.com/AzureAD/microsoft-authentication-cli/compare/v0.1.0...v0.2.0
[v0.1.0]: https://github.com/AzureAD/microsoft-authentication-cli/releases/tag/v0.1.0<|MERGE_RESOLUTION|>--- conflicted
+++ resolved
@@ -5,19 +5,15 @@
 and this project adheres to [Semantic Versioning](https://semver.org/spec/v2.0.0.html).
 
 ## [Unreleased]
-<<<<<<< HEAD
 
 ## [0.9.0] - 2024-11-07
-=======
-### Removed
-- Removed IWA from default authentcation mode.
->>>>>>> 7552cc29
 ### Changed
 - Temporarily paused the publishing of Linux binaries.
 - Upgrade MSAL from `4.59.1` to `4.65.0`.
 - Upgrade Lasso from `2024.8.24.1` to `2024.10.23.1`.
 - Upgrade from .NET 6 to .NET 8.
 - Disable trimmed version when publishing AzureAuth.
+- Remove IWA from default authentcation mode.
 
 ## [0.8.6] - 2024-04-25
 ### Changed
