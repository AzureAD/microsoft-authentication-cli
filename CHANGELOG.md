--- conflicted
+++ resolved
@@ -6,11 +6,8 @@
 
 ## [Unreleased]
 ### Added
-<<<<<<< HEAD
-- `--allow-custom-scopes` to skip validation and allow custom Azure DevOps PAT scopes.
-=======
+- Added `--allow-custom-scopes` flag to skip validation and allow custom Azure DevOps PAT scopes.
 - Added new sub-command `azureauth ado pat scopes` to list the set of actual scopes the `pat` command validates against and print the short-link to the pat scopes docs.
->>>>>>> 61a45bb9
 
 ## [0.8.4] - 2023-09-05
 ### Changed
