# Changelog
All notable changes to this project will be documented in this file.

The format is based on [Keep a Changelog](https://keepachangelog.com/en/1.0.0/),
and this project adheres to [Semantic Versioning](https://semver.org/spec/v2.0.0.html).

# Unreleased
<<<<<<< HEAD
### Removed
- Removed `--cache` option.
=======
### Fixed
- Remove `setx` usage and use `WM_SETTINGCHANGE` in the install script to prevent truncating `$PATH`.
>>>>>>> ed52e006

## [0.6.0] - 2022-10-26
### Fixed
- Use system web browser as the UI for web mode auth on Windows to prevent conditional access based over-prompting.
- Catch `FileNotFoundException` if an invalid configuration file is specified via the `AZUREAUTH_CONFIG` environment variable.

### Changed
- Upgrade the Windows build to use net6 now that net5 has reached end of life.
- Set console output encoding to `utf-8` explicitly.

## [0.5.4] - 2022-09-29
### Fixed
- Enable IWA authmode when interactive authentication is disabled.

## [0.5.3] - 2022-09-28
### Fixed
- Increase IWA Timeout to 15 second and log WS-Trust endpoint error

## [0.5.2] - 2022-09-28
### Fixed
- Option `--resource` is not needed if option `--scope` is provided.
- Refactoring IWA AuthFlow to call GetTokenIWA when we have a MsalUiRequiredException

## [0.5.1] - 2022-09-08
### Fixed
- Fixed a bug where we early exited before sending individual events telemetry data containing valuable `error_messages`.

## [0.5.0] - 2022-09-06
### Added
- Added functionality to disable Public Client Authentication using an environment variable `AZUREAUTH_NO_USER`.
- Added `--timeout` functionality to provide reliable contract of allowed runtime (default: 15 minutes) and warnings as the timeout approaches.

- Fixed a bug where broker auth prompt is hanging in the background and gives a false impression to the user that the console app is hung.
- Fixed a bug where sometimes, when logged in with only a password (not a strong form of authentication) the broker flow could hang indefinitely, preventing fall back to another auth flow.

## [0.4.0] - 2022-06-23
### Added
- Environment variable `AZUREAUTH_CACHE` and option `--cache` to support a custom cache location on Windows.
- Added Integrated Windows Authentication (IWA) functionality as the new default auth flow on Windows.
- Send custom telemetry events for each AuthFlow.
- The installation scripts will refuse to update the user's `$PATH` or shell profiles when given the `-NoUpdatePath`
  flag (on Windows) or if the `$AZUREAUTH_NO_UPDATE_PATH` environment variable is set (on Unix platforms).

### Changed
- The installation scripts no longer create a `latest` symlink/junction.

## [0.3.1] - 2022-06-07
### Fixed
- Fixed a bug where the tenant and resource ids were swapped in the telemetry events.

### Changed
- The version schema no longer has a `v` prefix (e.g. `v0.3.1` is now expressed as `0.3.1`).

## [v0.3.0] - 2022-05-03
### Fixed
- Fixed a bug to support running on Windows Server 2012 & 2016 by default (default auth mode for Windows is now broker + web).
- Fixed a bug where device code flow authentication would not use the file cache to first attempt to get a cached token silently, causing it to always prompt.
- Fixed a bug where the Windows installation script could encounter errors renaming the extracted directory.

### Changed
- Telemetry: If enabled, collect the app registration ids being used and whether args were valid.
- The default for `--mode` on Windows is now `broker` + `web` (formerly just `broker`).
- The installation scripts now extract to directories named after the release artifact from GitHub.
- The `latest` directory is now a [directory junction](https://docs.microsoft.com/en-us/windows/win32/fileio/hard-links-and-junctions#junctions) on Windows.
- The Option `--prompt-hint` will have a prefix `AzureAuth`.

### Removed
- Removed sample projects that used the old `TokenFetcherPublicClient` api from the MSALWrapper project.

## [v0.2.0] - 2022-04-21
### Security
- Fix a bug that caused tokens to be written to log files.

### Added
- Option `--prompt-hint` to support custom text to prompt caller in web and WAM mode.

### Changed
- Rename the `--auth-mode` flag to `--mode`.
- Update to MSAL 4.43.1.

### Removed
- The `-t`, `-c`, `-d`, `-m`, and `-o` short flags.

## [v0.1.0] - 2022-03-30
### Added
- Initial project release.

[Unreleased]: https://github.com/AzureAD/microsoft-authentication-cli/compare/0.6.0...HEAD
[0.6.0]: https://github.com/AzureAD/microsoft-authentication-cli/compare/0.5.4...0.6.0
[0.5.4]: https://github.com/AzureAD/microsoft-authentication-cli/compare/0.5.3...0.5.4
[0.5.3]: https://github.com/AzureAD/microsoft-authentication-cli/compare/0.5.2...0.5.3
[0.5.2]: https://github.com/AzureAD/microsoft-authentication-cli/compare/0.5.1...0.5.2
[0.5.1]: https://github.com/AzureAD/microsoft-authentication-cli/compare/0.5.0...0.5.1
[0.5.0]: https://github.com/AzureAD/microsoft-authentication-cli/compare/0.4.0...0.5.0
[0.4.0]: https://github.com/AzureAD/microsoft-authentication-cli/compare/0.3.1...0.4.0
[0.3.1]: https://github.com/AzureAD/microsoft-authentication-cli/compare/v0.3.0...0.3.1
[v0.3.0]: https://github.com/AzureAD/microsoft-authentication-cli/compare/v0.2.0...v0.3.0
[v0.2.0]: https://github.com/AzureAD/microsoft-authentication-cli/compare/v0.1.0...v0.2.0
[v0.1.0]: https://github.com/AzureAD/microsoft-authentication-cli/releases/tag/v0.1.0<|MERGE_RESOLUTION|>--- conflicted
+++ resolved
@@ -5,13 +5,11 @@
 and this project adheres to [Semantic Versioning](https://semver.org/spec/v2.0.0.html).
 
 # Unreleased
-<<<<<<< HEAD
+### Fixed
+- Remove `setx` usage and use `WM_SETTINGCHANGE` in the install script to prevent truncating `$PATH`.
+
 ### Removed
 - Removed `--cache` option.
-=======
-### Fixed
-- Remove `setx` usage and use `WM_SETTINGCHANGE` in the install script to prevent truncating `$PATH`.
->>>>>>> ed52e006
 
 ## [0.6.0] - 2022-10-26
 ### Fixed
