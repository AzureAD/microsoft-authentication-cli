--- conflicted
+++ resolved
@@ -5,13 +5,10 @@
 and this project adheres to [Semantic Versioning](https://semver.org/spec/v2.0.0.html).
 
 ## [Unreleased]
-<<<<<<< HEAD
 ### Added
 - Environment variable `AZUREAUTH_CACHE_FILE` and option `--cache-filename` to support custom cache file name.
-=======
 ### Fixed
 - Fixed a bug where the tenant and resource ids were swapped in the telemetry events.
->>>>>>> 451e2898
 
 ## [v0.3.0] - 2022-05-03
 ### Fixed
