--- conflicted
+++ resolved
@@ -8,10 +8,6 @@
 ### Added
 - Environment variable `AZUREAUTH_CACHE_FILE` and option `--cache` to support a custom cache location on Windows.
 - Added Integrated Windows Authentication functionality as one of the auth flows.
-<<<<<<< HEAD
-- Removed the usage of AuthTypes. Interactive/Silent token fetching scenario is captured under the boolean property `IsSilent` in TokenResult Class.
-=======
->>>>>>> 846e3f4f
 - Send custom telemetry events for each AuthFlow.
 
 ## [0.3.1] - 2022-06-07
