--- conflicted
+++ resolved
@@ -7,15 +7,10 @@
 ## [Unreleased]
 ### Changed
 - Temporarily paused the publishing of Linux binaries.
-<<<<<<< HEAD
-- Upgrade MSAL from `4.59.1` to `4.61.3`.
+- Upgrade MSAL from `4.59.1` to `4.65.0`.
 - Upgrade Lasso from `2024.8.24.1` to `2024.10.23.1`.
 - Upgrade from .NET 6 to .NET 8.
 - Disable trimmed version when publishing AzureAuth.
-=======
-- Upgrade MSAL from `4.59.1` to `4.65.0`.
-- Upgrade Lasso from `2024.8.24.1` to `2024.10.14.1`.
->>>>>>> c7841029
 
 ## [0.8.6] - 2024-04-25
 ### Changed
