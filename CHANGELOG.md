# Changelog
All notable changes to this project will be documented in this file.

The format is based on [Keep a Changelog](https://keepachangelog.com/en/1.0.0/),
and this project adheres to [Semantic Versioning](https://semver.org/spec/v2.0.0.html).

## [Unreleased]
## [0.5.0] - 2022-08-25
### Added
<<<<<<< HEAD
- Provided functionality to disable Public Client Authentication using an environment variable `AZUREAUTH_NO_USER`.
- Added `--timeout` functionality to provide reliable contract of allowed runtime (default: 15 minutes) and warnings as the timeout approaches.
=======
- Provide functionality to disable Public Client Authentication using an environment variable `AZUREAUTH_NO_USER`.
- Added `--timeout` functionality to provide reliable contract of allowed runtime (default: 10 minutes) and warnings as the timeout approaches.
>>>>>>> 5775ccf6

### Fixed
- Fixed a bug where broker auth prompt is hanging in the background and gives a false impression to the user that the console app is hung.
- Fixed a bug where sometimes, when logged in with only a password (not a strong form of authentication) the broker flow could hang indefinitely, preventing fall back to another auth flow.

## [0.4.0] - 2022-06-23
### Added
- Environment variable `AZUREAUTH_CACHE` and option `--cache` to support a custom cache location on Windows.
- Added Integrated Windows Authentication (IWA) functionality as the new default auth flow on Windows.
- Send custom telemetry events for each AuthFlow.
- The installation scripts will refuse to update the user's `$PATH` or shell profiles when given the `-NoUpdatePath`
  flag (on Windows) or if the `$AZUREAUTH_NO_UPDATE_PATH` environment variable is set (on Unix platforms).

### Changed
- The installation scripts no longer create a `latest` symlink/junction.

## [0.3.1] - 2022-06-07
### Fixed
- Fixed a bug where the tenant and resource ids were swapped in the telemetry events.

### Changed
- The version schema no longer has a `v` prefix (e.g. `v0.3.1` is now expressed as `0.3.1`).

## [v0.3.0] - 2022-05-03
### Fixed
- Fixed a bug to support running on Windows Server 2012 & 2016 by default (default auth mode for Windows is now broker + web).
- Fixed a bug where device code flow authentication would not use the file cache to first attempt to get a cached token silently, causing it to always prompt.
- Fixed a bug where the Windows installation script could encounter errors renaming the extracted directory.

### Changed
- Telemetry: If enabled, collect the app registration ids being used and whether args were valid.
- The default for `--mode` on Windows is now `broker` + `web` (formerly just `broker`).
- The installation scripts now extract to directories named after the release artifact from GitHub.
- The `latest` directory is now a [directory junction](https://docs.microsoft.com/en-us/windows/win32/fileio/hard-links-and-junctions#junctions) on Windows.
- The Option `--prompt-hint` will have a prefix `AzureAuth`.

### Removed
- Removed sample projects that used the old `TokenFetcherPublicClient` api from the MSALWrapper project.

## [v0.2.0] - 2022-04-21
### Security
- Fix a bug that caused tokens to be written to log files.

### Added
- Option `--prompt-hint` to support custom text to prompt caller in web and WAM mode.

### Changed
- Rename the `--auth-mode` flag to `--mode`.
- Update to MSAL 4.43.1.

### Removed
- The `-t`, `-c`, `-d`, `-m`, and `-o` short flags.

## [v0.1.0] - 2022-03-30
### Added
- Initial project release.

[Unreleased]: https://github.com/AzureAD/microsoft-authentication-cli/compare/0.5.0...HEAD
[0.5.0]: https://github.com/AzureAD/microsoft-authentication-cli/compare/0.4.0...0.5.0
[0.4.0]: https://github.com/AzureAD/microsoft-authentication-cli/compare/0.3.1...0.4.0
[0.3.1]: https://github.com/AzureAD/microsoft-authentication-cli/compare/v0.3.0...0.3.1
[v0.3.0]: https://github.com/AzureAD/microsoft-authentication-cli/compare/v0.2.0...v0.3.0
[v0.2.0]: https://github.com/AzureAD/microsoft-authentication-cli/compare/v0.1.0...v0.2.0
[v0.1.0]: https://github.com/AzureAD/microsoft-authentication-cli/releases/tag/v0.1.0<|MERGE_RESOLUTION|>--- conflicted
+++ resolved
@@ -5,15 +5,10 @@
 and this project adheres to [Semantic Versioning](https://semver.org/spec/v2.0.0.html).
 
 ## [Unreleased]
-## [0.5.0] - 2022-08-25
+## [0.5.0] - 2022-09-06
 ### Added
-<<<<<<< HEAD
 - Provided functionality to disable Public Client Authentication using an environment variable `AZUREAUTH_NO_USER`.
 - Added `--timeout` functionality to provide reliable contract of allowed runtime (default: 15 minutes) and warnings as the timeout approaches.
-=======
-- Provide functionality to disable Public Client Authentication using an environment variable `AZUREAUTH_NO_USER`.
-- Added `--timeout` functionality to provide reliable contract of allowed runtime (default: 10 minutes) and warnings as the timeout approaches.
->>>>>>> 5775ccf6
 
 ### Fixed
 - Fixed a bug where broker auth prompt is hanging in the background and gives a false impression to the user that the console app is hung.
