# Changelog
All notable changes to this project will be documented in this file.

The format is based on [Keep a Changelog](https://keepachangelog.com/en/1.0.0/),
and this project adheres to [Semantic Versioning](https://semver.org/spec/v2.0.0.html).

## [Unreleased]
<<<<<<< HEAD
### Added
- Added support for distributing debian packages.
=======
### Fixed
- AzureAuth now can handle SIGINT(Ctrl+C) correctly and return 2.
>>>>>>> e6433540

## [0.8.2] - 2023-07-06
### Added
- The `azureauth ado` subcommands now support a `--tenant` flag.

### Changed
- The `azureauth ado pat` subcommand now validates `--scope` before creating a PAT.

## [0.8.1] - 2023-05-23
### Changed
- The `azureauth ado token` command uses `microsoft.com` as the default `--domain` option value.
- MSAL Cache usage is now isolated to it's own "auth flow" always injected as the first type of auth to attempt, regardless of mode. This creates a separate telemetry event for `pca_cache` as a new authflow type, which is always silent. The remaining authflows no longer attempt to use the cache first.
- Upgraded Lasso to 2023.5.11.1 to reduce the number of log files in temp folder.

### Fixed
- In several auth flows, it was possible that errors in using the cache could result in never attempting to do interactive auth when the tool should have. 

## [0.8.0] - 2023-04-07
### Added
- New `ado` sub-commands
  - `azureauth ado` : Prints the help for Azure Devops commands.
  - `azureauth ado pat` : Command for creating, and locally caching Azure Devops <abbr title="Personal Access Tokens">PAT</abbr>s.
  - `azureauth ado token` : Command for passing back a <abbr title="Personal Access Tokens">PAT</abbr> from an env var, or authenticating and returning an <abbr title="Azure Active Directory">AAD</abbr> access token.

### Removed
- The root command `azureauth` no longer acquires AAD tokens. It prints the global help text. Use `azureauth aad` instead.

## [0.7.4] - 2023-04-05
### Added
- When the environment variable `AZUREAUTH_APPLICATION_INSIGHTS_INGESTION_TOKEN` is not configured,
 regkey `HKEY_LOCAL_MACHINE\SOFTWARE\Microsoft\AzureAuth\ApplicationInsightsIngestionToken` will be a back up on Windows for telemetry ingestion token config.

## [0.7.3] - 2023-03-14
### Fixed
- Fix unusable issues on Unix platforms due to mutexes.

## [0.7.2] - 2023-03-08
### Fixed
- Upgrade to a new version of Lasso which patches a concurrency bug.

## [0.7.1] - 2023-03-03
### Fixed
- Upgrade to a new version of Lasso which patches a concurrency bug.

## [0.7.0] - 2023-02-22
### Added
- New telemetry fields for:
  - environment variables identifying Azure Pipelines and Cloud Build environments.
  - on-premises security identifier as `sid`.
    This is only collected on successful authentication attempts.
- New `aad` command. This command is the long-term home for what is currently the top-level `azureauth` command. The functionality is duplicated in both commands for backwards compatibility but will be removed from the top-level command in a future release.
- New `info` commands
  - `azureauth info` : reports AzureAuth version and a new local randomly generated and cached telemetry device ID.
  - `azureauth info reset-device-id` : regenerates the cached telemetry device id.

### Changed
- Migrate from single command <abbr title="Command Line Interface">CLI</abbr> to sub-command structure.
  - Existing `azureauth` command is now replicated as `azureauth aad`.
- Upgrade MSAL to 4.47.2 and opt-into native WAM mode.
- Improve error telemetry collection by collecting JSON serialized version of MSAL errors. This now includes inner exceptions from MSAL which previously were missed.

### Fixed
- Replace `setx` usage with `WM_SETTINGCHANGE` in the Windows install script to prevent truncating `$PATH`.
- Skip validating cache file logic on Mac, which could cause an unhandled exception when certain Special Folders don't exist for the current user.
- Updated Lasso, fixing an issue where callers shelling out to AzureAuth were blocked on the asynchronous telemetry child processes.

### Removed
- Removed the `--cache` option from what is now `azureauth aad`, because cache file sharing is not the recommended way to achieve <abbr title="Single Sign On">SSO</abbr>.

## [0.6.0] - 2022-10-26
### Fixed
- Use system web browser as the UI for web mode auth on Windows to prevent conditional access based over-prompting.
- Catch `FileNotFoundException` if an invalid configuration file is specified via the `AZUREAUTH_CONFIG` environment variable.

### Changed
- Upgrade the Windows build to use net6 now that net5 has reached end of life.
- Set console output encoding to `utf-8` explicitly.

## [0.5.4] - 2022-09-29
### Fixed
- Enable IWA authmode when interactive authentication is disabled.

## [0.5.3] - 2022-09-28
### Fixed
- Increase IWA Timeout to 15 second and log WS-Trust endpoint error

## [0.5.2] - 2022-09-28
### Fixed
- Option `--resource` is not needed if option `--scope` is provided.
- Refactoring IWA AuthFlow to call GetTokenIWA when we have a MsalUiRequiredException

## [0.5.1] - 2022-09-08
### Fixed
- Fixed a bug where we early exited before sending individual events telemetry data containing valuable `error_messages`.

## [0.5.0] - 2022-09-06
### Added
- Added functionality to disable Public Client Authentication using an environment variable `AZUREAUTH_NO_USER`.
- Added `--timeout` functionality to provide reliable contract of allowed runtime (default: 15 minutes) and warnings as the timeout approaches.

- Fixed a bug where broker auth prompt is hanging in the background and gives a false impression to the user that the console app is hung.
- Fixed a bug where sometimes, when logged in with only a password (not a strong form of authentication) the broker flow could hang indefinitely, preventing fall back to another auth flow.

## [0.4.0] - 2022-06-23
### Added
- Environment variable `AZUREAUTH_CACHE` and option `--cache` to support a custom cache location on Windows.
- Added Integrated Windows Authentication (IWA) functionality as the new default auth flow on Windows.
- Send custom telemetry events for each AuthFlow.
- The installation scripts will refuse to update the user's `$PATH` or shell profiles when given the `-NoUpdatePath`
  flag (on Windows) or if the `$AZUREAUTH_NO_UPDATE_PATH` environment variable is set (on Unix platforms).

### Changed
- The installation scripts no longer create a `latest` symlink/junction.

## [0.3.1] - 2022-06-07
### Fixed
- Fixed a bug where the tenant and resource ids were swapped in the telemetry events.

### Changed
- The version schema no longer has a `v` prefix (e.g. `v0.3.1` is now expressed as `0.3.1`).

## [v0.3.0] - 2022-05-03
### Fixed
- Fixed a bug to support running on Windows Server 2012 & 2016 by default (default auth mode for Windows is now broker + web).
- Fixed a bug where device code flow authentication would not use the file cache to first attempt to get a cached token silently, causing it to always prompt.
- Fixed a bug where the Windows installation script could encounter errors renaming the extracted directory.

### Changed
- Telemetry: If enabled, collect the app registration ids being used and whether args were valid.
- The default for `--mode` on Windows is now `broker` + `web` (formerly just `broker`).
- The installation scripts now extract to directories named after the release artifact from GitHub.
- The `latest` directory is now a [directory junction](https://docs.microsoft.com/en-us/windows/win32/fileio/hard-links-and-junctions#junctions) on Windows.
- The Option `--prompt-hint` will have a prefix `AzureAuth`.

### Removed
- Removed sample projects that used the old `TokenFetcherPublicClient` api from the MSALWrapper project.

## [v0.2.0] - 2022-04-21
### Security
- Fix a bug that caused tokens to be written to log files.

### Added
- Option `--prompt-hint` to support custom text to prompt caller in web and WAM mode.

### Changed
- Rename the `--auth-mode` flag to `--mode`.
- Update to MSAL 4.43.1.

### Removed
- The `-t`, `-c`, `-d`, `-m`, and `-o` short flags.

## [v0.1.0] - 2022-03-30
### Added
- Initial project release.

[Unreleased]: https://github.com/AzureAD/microsoft-authentication-cli/compare/0.8.2...HEAD
[0.8.2]: https://github.com/AzureAD/microsoft-authentication-cli/compare/0.8.1...0.8.2
[0.8.1]: https://github.com/AzureAD/microsoft-authentication-cli/compare/0.8.0...0.8.1
[0.8.0]: https://github.com/AzureAD/microsoft-authentication-cli/compare/0.7.4...0.8.0
[0.7.4]: https://github.com/AzureAD/microsoft-authentication-cli/compare/0.7.3...0.7.4
[0.7.3]: https://github.com/AzureAD/microsoft-authentication-cli/compare/0.7.2...0.7.3
[0.7.2]: https://github.com/AzureAD/microsoft-authentication-cli/compare/0.7.1...0.7.2
[0.7.1]: https://github.com/AzureAD/microsoft-authentication-cli/compare/0.7.0...0.7.1
[0.7.0]: https://github.com/AzureAD/microsoft-authentication-cli/compare/0.6.0...0.7.0
[0.6.0]: https://github.com/AzureAD/microsoft-authentication-cli/compare/0.5.4...0.6.0
[0.5.4]: https://github.com/AzureAD/microsoft-authentication-cli/compare/0.5.3...0.5.4
[0.5.3]: https://github.com/AzureAD/microsoft-authentication-cli/compare/0.5.2...0.5.3
[0.5.2]: https://github.com/AzureAD/microsoft-authentication-cli/compare/0.5.1...0.5.2
[0.5.1]: https://github.com/AzureAD/microsoft-authentication-cli/compare/0.5.0...0.5.1
[0.5.0]: https://github.com/AzureAD/microsoft-authentication-cli/compare/0.4.0...0.5.0
[0.4.0]: https://github.com/AzureAD/microsoft-authentication-cli/compare/0.3.1...0.4.0
[0.3.1]: https://github.com/AzureAD/microsoft-authentication-cli/compare/v0.3.0...0.3.1
[v0.3.0]: https://github.com/AzureAD/microsoft-authentication-cli/compare/v0.2.0...v0.3.0
[v0.2.0]: https://github.com/AzureAD/microsoft-authentication-cli/compare/v0.1.0...v0.2.0
[v0.1.0]: https://github.com/AzureAD/microsoft-authentication-cli/releases/tag/v0.1.0<|MERGE_RESOLUTION|>--- conflicted
+++ resolved
@@ -5,13 +5,11 @@
 and this project adheres to [Semantic Versioning](https://semver.org/spec/v2.0.0.html).
 
 ## [Unreleased]
-<<<<<<< HEAD
 ### Added
 - Added support for distributing debian packages.
-=======
+
 ### Fixed
 - AzureAuth now can handle SIGINT(Ctrl+C) correctly and return 2.
->>>>>>> e6433540
 
 ## [0.8.2] - 2023-07-06
 ### Added
