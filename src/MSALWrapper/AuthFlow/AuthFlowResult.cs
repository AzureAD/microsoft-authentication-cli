--- conflicted
+++ resolved
@@ -1,93 +1,89 @@
-// Copyright (c) Microsoft Corporation.
-// Licensed under the MIT License.
-
-namespace Microsoft.Authentication.MSALWrapper
-{
-    using System;
-    using System.Collections.Generic;
-    using Microsoft.Office.Lasso.Telemetry;
-
-    /// <summary>
-    /// The Auth Flow result.
-    /// </summary>
-    public class AuthFlowResult
-    {
-        /// <summary>
-        /// Initializes a new instance of the <see cref="AuthFlowResult"/> class with a null TokenResult and empty error list.
-        /// </summary>
-        public AuthFlowResult()
-            : this(null, null)
-        {
-        }
-
-        /// <summary>
-        /// Initializes a new instance of the <see cref="AuthFlowResult"/> class.
-        /// </summary>
-        /// <param name="tokenResult">A <see cref="MSALWrapper.TokenResult"/>.</param>
-        /// <param name="errors">A list of errors encountered while getting (or failing to get) the given token result. Will initialize a new empty List if null is given.</param>
-        public AuthFlowResult(TokenResult tokenResult, IList<Exception> errors)
-        {
-            this.TokenResult = tokenResult;
-            this.Errors = errors ?? new List<Exception>();
-        }
-
-        /// <summary>
-<<<<<<< HEAD
-        /// Initializes a new instance of the <see cref="AuthFlowResult"/> class.
-        /// </summary>
-        /// <param name="tokenResult">A <see cref="MSALWrapper.TokenResult"/>.</param>
-        /// <param name="errors">A list of errors encountered while getting (or failing to get) the given token result. Will initialize a new empty List if null is given.</param>
-        /// <param name="eventData">An instance of <see cref="EventData"/>.</param>
-        /// <param name="correlationIDs">A list of Correlation IDs.</param>
-        public AuthFlowResult(TokenResult tokenResult, IList<Exception> errors, EventData eventData, IList<string> correlationIDs)
-        {
-            this.TokenResult = tokenResult;
-            this.Errors = errors ?? new List<Exception>();
-            this.EventData = eventData ?? new EventData();
-            this.CorrelationIDs = correlationIDs;
-        }
-
-        /// <summary>
-        /// Gets the token result.
-=======
-        /// Gets a token result.
->>>>>>> 4f8fd93b
-        /// </summary>
-        public TokenResult TokenResult { get; internal set; }
-
-        /// <summary>
-        /// Gets a list of errors.
-        /// </summary>
-        public IList<Exception> Errors { get; internal set; }
-
-        /// <summary>
-        /// Gets the telemetry event data.
-        /// </summary>
-        public EventData EventData { get; internal set; }
-
-        /// <summary>
-        /// Gets the list of correlation IDs.
-        /// </summary>
-        public IList<string> CorrelationIDs { get; internal set; }
-
-        /// <summary>
-        /// Gets a value indicating whether the TokenResult represents a non-null <see cref="MSALWrapper.TokenResult"/>.
-        /// </summary>
-        public bool Success
-        {
-            get { return this.TokenResult != null; }
-        }
-
-        /// <summary>
-        /// Add the given errors to the <see cref="Errors"/> list.
-        /// </summary>
-        /// <param name="errors">The errors to add.</param>
-        public void AddErrors(IEnumerable<Exception> errors)
-        {
-            foreach (var error in errors)
-            {
-                this.Errors.Add(error);
-            }
-        }
-    }
-}
+// Copyright (c) Microsoft Corporation.
+// Licensed under the MIT License.
+
+namespace Microsoft.Authentication.MSALWrapper
+{
+    using System;
+    using System.Collections.Generic;
+    using Microsoft.Office.Lasso.Telemetry;
+
+    /// <summary>
+    /// The Auth Flow result.
+    /// </summary>
+    public class AuthFlowResult
+    {
+        /// <summary>
+        /// Initializes a new instance of the <see cref="AuthFlowResult"/> class with a null TokenResult and empty error list.
+        /// </summary>
+        public AuthFlowResult()
+            : this(null, null)
+        {
+        }
+
+        /// <summary>
+        /// Initializes a new instance of the <see cref="AuthFlowResult"/> class.
+        /// </summary>
+        /// <param name="tokenResult">A <see cref="MSALWrapper.TokenResult"/>.</param>
+        /// <param name="errors">A list of errors encountered while getting (or failing to get) the given token result. Will initialize a new empty List if null is given.</param>
+        public AuthFlowResult(TokenResult tokenResult, IList<Exception> errors)
+        {
+            this.TokenResult = tokenResult;
+            this.Errors = errors ?? new List<Exception>();
+        }
+
+        /// <summary>
+        /// Initializes a new instance of the <see cref="AuthFlowResult"/> class.
+        /// </summary>
+        /// <param name="tokenResult">A <see cref="MSALWrapper.TokenResult"/>.</param>
+        /// <param name="errors">A list of errors encountered while getting (or failing to get) the given token result. Will initialize a new empty List if null is given.</param>
+        /// <param name="eventData">An instance of <see cref="EventData"/>.</param>
+        /// <param name="correlationIDs">A list of Correlation IDs.</param>
+        public AuthFlowResult(TokenResult tokenResult, IList<Exception> errors, EventData eventData, IList<string> correlationIDs)
+        {
+            this.TokenResult = tokenResult;
+            this.Errors = errors ?? new List<Exception>();
+            this.EventData = eventData ?? new EventData();
+            this.CorrelationIDs = correlationIDs;
+        }
+
+        /// <summary>
+        /// Gets a token result.
+        /// </summary>
+        public TokenResult TokenResult { get; internal set; }
+
+        /// <summary>
+        /// Gets a list of errors.
+        /// </summary>
+        public IList<Exception> Errors { get; internal set; }
+
+        /// <summary>
+        /// Gets the telemetry event data.
+        /// </summary>
+        public EventData EventData { get; internal set; }
+
+        /// <summary>
+        /// Gets the list of correlation IDs.
+        /// </summary>
+        public IList<string> CorrelationIDs { get; internal set; }
+
+        /// <summary>
+        /// Gets a value indicating whether the TokenResult represents a non-null <see cref="MSALWrapper.TokenResult"/>.
+        /// </summary>
+        public bool Success
+        {
+            get { return this.TokenResult != null; }
+        }
+
+        /// <summary>
+        /// Add the given errors to the <see cref="Errors"/> list.
+        /// </summary>
+        /// <param name="errors">The errors to add.</param>
+        public void AddErrors(IEnumerable<Exception> errors)
+        {
+            foreach (var error in errors)
+            {
+                this.Errors.Add(error);
+            }
+        }
+    }
+}