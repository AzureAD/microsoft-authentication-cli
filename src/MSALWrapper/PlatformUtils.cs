--- conflicted
+++ resolved
@@ -1,96 +1,61 @@
-// Copyright (c) Microsoft Corporation.
-// Licensed under the MIT License.
-
-namespace Microsoft.Authentication.MSALWrapper
-{
-    using System;
-    using System.Runtime.InteropServices;
-    using Microsoft.Extensions.Logging;
-
-    /// <summary>
-    /// A class for checking platform information.
-    /// </summary>
-    public class PlatformUtils : IPlatformUtils
-    {
-        private ILogger logger;
-        private Lazy<bool> isWindows;
-        private Lazy<bool> isWindows10;
-
-        /// <summary>
-        /// Initializes a new instance of the <see cref="PlatformUtils"/> class.
-        /// </summary>
-<<<<<<< HEAD
-        public readonly string ClrVersion;
-
-        /// <summary>
-        /// Initializes a new instance of the <see cref="PlatformInformation"/> struct.
-        /// </summary>
-        /// <param name="osType">/// The os type./// </param>
-        /// <param name="cpuArch">/// The cpu arch./// </param>
-        /// <param name="clrVersion">/// The clr version./// </param>
-        public PlatformInformation(string osType, string cpuArch, string clrVersion)
-=======
-        /// <param name="logger">An <see cref="ILogger"/> to use.</param>
-        public PlatformUtils(ILogger logger)
->>>>>>> 93eca7bc
-        {
-            this.logger = logger ?? throw new ArgumentNullException(nameof(logger));
-            this.isWindows = new Lazy<bool>(() => this.CheckWindows());
-            this.isWindows10 = new Lazy<bool>(() => this.CheckWindows10());
-        }
-
-<<<<<<< HEAD
-    /// <summary>
-    /// The platform utils.
-    /// </summary>
-    internal static class PlatformUtils
-    {
-        /// <summary>
-        /// The method that checks for windows.
-        /// </summary>
-        /// <param name="logger">/// The logger./// </param>
-        /// <returns>/// The <see cref="bool"/>./// </returns>
-        public static bool IsWindows10(ILogger logger)
-=======
-        /// <inheritdoc/>
-        public bool IsWindows10Or11()
->>>>>>> 93eca7bc
-        {
-            return this.isWindows10.Value;
-        }
-
-<<<<<<< HEAD
-        /// <summary>
-        /// Check if the current Operating System is Windows.
-        /// </summary>
-        /// <param name="logger">/// The logger./// </param>
-        /// <returns>/// True if running on Windows, false otherwise./// </returns>
-        public static bool IsWindows(ILogger logger)
-=======
-        /// <inheritdoc/>
-        public bool IsWindows()
->>>>>>> 93eca7bc
-        {
-            return this.isWindows.Value;
-        }
-
-        private bool CheckWindows()
-        {
-            this.logger.LogTrace($"IsWindows: RuntimeInformation.IsOSPlatform(OSPlatform.Windows) = {RuntimeInformation.IsOSPlatform(OSPlatform.Windows)}");
-            return RuntimeInformation.IsOSPlatform(OSPlatform.Windows);
-        }
-
-        private bool CheckWindows10()
-        {
-            if (!this.IsWindows())
-            {
-                return false;
-            }
-
-            var os = Environment.OSVersion;
-            var isWin10 = os.Version.Major == 10 && os.Version.Minor == 0;
-            this.logger.LogTrace($"IsWindows10: {isWin10}");
-            return isWin10;
-        }
-    }
-}
+// Copyright (c) Microsoft Corporation.
+// Licensed under the MIT License.
+
+namespace Microsoft.Authentication.MSALWrapper
+{
+    using System;
+    using System.Runtime.InteropServices;
+    using Microsoft.Extensions.Logging;
+
+    /// <summary>
+    /// A class for checking platform information.
+    /// </summary>
+    public class PlatformUtils : IPlatformUtils
+    {
+        private ILogger logger;
+        private Lazy<bool> isWindows;
+        private Lazy<bool> isWindows10;
+
+        /// <summary>
+        /// Initializes a new instance of the <see cref="PlatformUtils"/> class.
+        /// </summary>
+        /// <param name="logger">An <see cref="ILogger"/> to use.</param>
+        public PlatformUtils(ILogger logger)
+        {
+            this.logger = logger ?? throw new ArgumentNullException(nameof(logger));
+            this.isWindows = new Lazy<bool>(() => this.CheckWindows());
+            this.isWindows10 = new Lazy<bool>(() => this.CheckWindows10());
+        }
+
+        /// <inheritdoc/>
+        public bool IsWindows10Or11()
+        {
+            return this.isWindows10.Value;
+        }
+
+        /// <inheritdoc/>
+        public bool IsWindows()
+        {
+            return this.isWindows.Value;
+        }
+
+        private bool CheckWindows()
+        {
+            this.logger.LogTrace($"IsWindows: RuntimeInformation.IsOSPlatform(OSPlatform.Windows) = {RuntimeInformation.IsOSPlatform(OSPlatform.Windows)}");
+            return RuntimeInformation.IsOSPlatform(OSPlatform.Windows);
+        }
+
+        private bool CheckWindows10()
+        {
+            if (!this.IsWindows())
+            {
+                return false;
+            }
+
+            var os = Environment.OSVersion;
+            var isWin10 = os.Version.Major == 10 && os.Version.Minor == 0;
+            this.logger.LogTrace($"IsWindows10: {isWin10}");
+            return isWin10;
+        }
+    }
+}