// Copyright (c) Microsoft Corporation.
// Licensed under the MIT License.

namespace Microsoft.Authentication.MSALWrapper
{
    using System;
    using Microsoft.IdentityModel.JsonWebTokens;

    /// <summary>
    /// Auth type.
    /// </summary>
    public enum AuthType
    {
        /// <summary>
        /// Silent auth type.
        /// </summary>
        Silent,

        /// <summary>
        /// Interactive auth type.
        /// </summary>
        Interactive,

        /// <summary>
        /// Device code flow auth type.
        /// </summary>
        DeviceCodeFlow,

        /// <summary>
        /// Integrated Windows auth flow auth type.
        /// </summary>
        IntegratedWindowsAuthenticationFlow,
    }

    /// <summary>
    /// Token result.
    /// </summary>
    public class TokenResult
    {
        private static DateTime unixEpochStart = new DateTime(1970, 1, 1);

        private JsonWebToken jwt;

        /// <summary>
        /// Initializes a new instance of the <see cref="TokenResult"/> class.
        /// </summary>
        /// <param name="jwt">The jwt.</param>
<<<<<<< HEAD
        /// <param name="correlationID">The correlation ID.</param>
        public TokenResult(JsonWebToken jwt, Guid correlationID)
=======
        public TokenResult(JsonWebToken jwt)
>>>>>>> 4f8fd93b
        {
            this.JWT = jwt;
            this.CorrelationID = correlationID;
        }

        /// <summary>
        /// Gets or sets the jwt.
        /// </summary>
        public JsonWebToken JWT
        {
            get => this.jwt;
            set
            {
                this.jwt = value;
                this.Token = this.jwt?.EncodedToken;
                this.User = this.jwt?.GetAzureUserName();
                this.DisplayName = this.jwt?.GetDisplayName();
                this.ValidFor = this.jwt == null ? default(TimeSpan) : (this.jwt.ValidTo - DateTime.UtcNow);
            }
        }

        /// <summary>
        /// Gets the token.
        /// </summary>
        public string Token { get; internal set; }

        /// <summary>
        /// Gets the user.
        /// </summary>
        public string User { get; internal set; }

        /// <summary>
        /// Gets the display name.
        /// </summary>
        public string DisplayName { get; internal set; }

        /// <summary>
        /// Gets the valid for timespan.
        /// </summary>
        public TimeSpan ValidFor { get; internal set; }

        /// <summary>
        /// Gets the auth type.
        /// </summary>
        public AuthType AuthType { get; internal set; }

        /// <summary>
<<<<<<< HEAD
        /// Gets the correlation ID.
        /// </summary>
        public Guid CorrelationID { get; internal set; }

        /// <summary>
        /// The to string.
=======
        /// To string that shows successful authentication for user.
>>>>>>> 4f8fd93b
        /// </summary>
        /// <returns>The <see cref="string"/>.</returns>
        public override string ToString()
        {
            return $"Token cache warm for {this.User} ({this.DisplayName})";
        }

        /// <summary>
        /// Converts the jwt to a string.
        /// </summary>
        /// <returns>The <see cref="string"/>.</returns>
        public string ToJson()
        {
            var unixTime = this.jwt.ValidTo.Subtract(unixEpochStart).TotalSeconds;

            return $@"{{
    ""user"": ""{this.User}"",
    ""display_name"": ""{this.DisplayName}"",
    ""token"": ""{this.Token}"",
    ""expiration_date"": ""{unixTime}""
}}";
        }
    }
}
<|MERGE_RESOLUTION|>--- conflicted
+++ resolved
@@ -1,134 +1,126 @@
-// Copyright (c) Microsoft Corporation.
-// Licensed under the MIT License.
-
-namespace Microsoft.Authentication.MSALWrapper
-{
-    using System;
-    using Microsoft.IdentityModel.JsonWebTokens;
-
-    /// <summary>
-    /// Auth type.
-    /// </summary>
-    public enum AuthType
-    {
-        /// <summary>
-        /// Silent auth type.
-        /// </summary>
-        Silent,
-
-        /// <summary>
-        /// Interactive auth type.
-        /// </summary>
-        Interactive,
-
-        /// <summary>
-        /// Device code flow auth type.
-        /// </summary>
-        DeviceCodeFlow,
-
-        /// <summary>
-        /// Integrated Windows auth flow auth type.
-        /// </summary>
-        IntegratedWindowsAuthenticationFlow,
-    }
-
-    /// <summary>
-    /// Token result.
-    /// </summary>
-    public class TokenResult
-    {
-        private static DateTime unixEpochStart = new DateTime(1970, 1, 1);
-
-        private JsonWebToken jwt;
-
-        /// <summary>
-        /// Initializes a new instance of the <see cref="TokenResult"/> class.
-        /// </summary>
-        /// <param name="jwt">The jwt.</param>
-<<<<<<< HEAD
-        /// <param name="correlationID">The correlation ID.</param>
-        public TokenResult(JsonWebToken jwt, Guid correlationID)
-=======
-        public TokenResult(JsonWebToken jwt)
->>>>>>> 4f8fd93b
-        {
-            this.JWT = jwt;
-            this.CorrelationID = correlationID;
-        }
-
-        /// <summary>
-        /// Gets or sets the jwt.
-        /// </summary>
-        public JsonWebToken JWT
-        {
-            get => this.jwt;
-            set
-            {
-                this.jwt = value;
-                this.Token = this.jwt?.EncodedToken;
-                this.User = this.jwt?.GetAzureUserName();
-                this.DisplayName = this.jwt?.GetDisplayName();
-                this.ValidFor = this.jwt == null ? default(TimeSpan) : (this.jwt.ValidTo - DateTime.UtcNow);
-            }
-        }
-
-        /// <summary>
-        /// Gets the token.
-        /// </summary>
-        public string Token { get; internal set; }
-
-        /// <summary>
-        /// Gets the user.
-        /// </summary>
-        public string User { get; internal set; }
-
-        /// <summary>
-        /// Gets the display name.
-        /// </summary>
-        public string DisplayName { get; internal set; }
-
-        /// <summary>
-        /// Gets the valid for timespan.
-        /// </summary>
-        public TimeSpan ValidFor { get; internal set; }
-
-        /// <summary>
-        /// Gets the auth type.
-        /// </summary>
-        public AuthType AuthType { get; internal set; }
-
-        /// <summary>
-<<<<<<< HEAD
-        /// Gets the correlation ID.
-        /// </summary>
-        public Guid CorrelationID { get; internal set; }
-
-        /// <summary>
-        /// The to string.
-=======
-        /// To string that shows successful authentication for user.
->>>>>>> 4f8fd93b
-        /// </summary>
-        /// <returns>The <see cref="string"/>.</returns>
-        public override string ToString()
-        {
-            return $"Token cache warm for {this.User} ({this.DisplayName})";
-        }
-
-        /// <summary>
-        /// Converts the jwt to a string.
-        /// </summary>
-        /// <returns>The <see cref="string"/>.</returns>
-        public string ToJson()
-        {
-            var unixTime = this.jwt.ValidTo.Subtract(unixEpochStart).TotalSeconds;
-
-            return $@"{{
-    ""user"": ""{this.User}"",
-    ""display_name"": ""{this.DisplayName}"",
-    ""token"": ""{this.Token}"",
-    ""expiration_date"": ""{unixTime}""
-}}";
-        }
-    }
-}
+// Copyright (c) Microsoft Corporation.
+// Licensed under the MIT License.
+
+namespace Microsoft.Authentication.MSALWrapper
+{
+    using System;
+    using Microsoft.IdentityModel.JsonWebTokens;
+
+    /// <summary>
+    /// Auth type.
+    /// </summary>
+    public enum AuthType
+    {
+        /// <summary>
+        /// Silent auth type.
+        /// </summary>
+        Silent,
+
+        /// <summary>
+        /// Interactive auth type.
+        /// </summary>
+        Interactive,
+
+        /// <summary>
+        /// Device code flow auth type.
+        /// </summary>
+        DeviceCodeFlow,
+
+        /// <summary>
+        /// Integrated Windows auth flow auth type.
+        /// </summary>
+        IntegratedWindowsAuthenticationFlow,
+    }
+
+    /// <summary>
+    /// Token result.
+    /// </summary>
+    public class TokenResult
+    {
+        private static DateTime unixEpochStart = new DateTime(1970, 1, 1);
+
+        private JsonWebToken jwt;
+
+        /// <summary>
+        /// Initializes a new instance of the <see cref="TokenResult"/> class.
+        /// </summary>
+        /// <param name="jwt">The jwt.</param>
+        /// <param name="correlationID">The correlation ID.</param>
+        public TokenResult(JsonWebToken jwt, Guid correlationID)
+        {
+            this.JWT = jwt;
+            this.CorrelationID = correlationID;
+        }
+
+        /// <summary>
+        /// Gets or sets the jwt.
+        /// </summary>
+        public JsonWebToken JWT
+        {
+            get => this.jwt;
+            set
+            {
+                this.jwt = value;
+                this.Token = this.jwt?.EncodedToken;
+                this.User = this.jwt?.GetAzureUserName();
+                this.DisplayName = this.jwt?.GetDisplayName();
+                this.ValidFor = this.jwt == null ? default(TimeSpan) : (this.jwt.ValidTo - DateTime.UtcNow);
+            }
+        }
+
+        /// <summary>
+        /// Gets the token.
+        /// </summary>
+        public string Token { get; internal set; }
+
+        /// <summary>
+        /// Gets the user.
+        /// </summary>
+        public string User { get; internal set; }
+
+        /// <summary>
+        /// Gets the display name.
+        /// </summary>
+        public string DisplayName { get; internal set; }
+
+        /// <summary>
+        /// Gets the valid for timespan.
+        /// </summary>
+        public TimeSpan ValidFor { get; internal set; }
+
+        /// <summary>
+        /// Gets the auth type.
+        /// </summary>
+        public AuthType AuthType { get; internal set; }
+
+        /// <summary>
+        /// Gets the correlation ID.
+        /// </summary>
+        public Guid CorrelationID { get; internal set; }
+
+        /// <summary>
+        /// To string that shows successful authentication for user.
+        /// </summary>
+        /// <returns>The <see cref="string"/>.</returns>
+        public override string ToString()
+        {
+            return $"Token cache warm for {this.User} ({this.DisplayName})";
+        }
+
+        /// <summary>
+        /// Converts the jwt to a string.
+        /// </summary>
+        /// <returns>The <see cref="string"/>.</returns>
+        public string ToJson()
+        {
+            var unixTime = this.jwt.ValidTo.Subtract(unixEpochStart).TotalSeconds;
+
+            return $@"{{
+    ""user"": ""{this.User}"",
+    ""display_name"": ""{this.DisplayName}"",
+    ""token"": ""{this.Token}"",
+    ""expiration_date"": ""{unixTime}""
+}}";
+        }
+    }
+}