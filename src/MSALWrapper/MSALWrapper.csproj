--- conflicted
+++ resolved
@@ -1,40 +1,31 @@
-﻿<Project Sdk="Microsoft.NET.Sdk">
-  <PropertyGroup>
-    <!-- Package Naming, Building, & Versioning -->
-    <PackageId>Microsoft.Authentication.MSALWrapper</PackageId>
-    <TargetFramework>net8.0</TargetFramework>
-    <RootNamespace>Microsoft.Authentication.MSALWrapper</RootNamespace>
-    <PackageOutputPath>../</PackageOutputPath>
-    <!-- Human Metadata -->
-    <Title>Microsoft Authentication MSAL Wrapper</Title>
-    <RepositoryUrl>https://github.com/AzureAD/microsoft-authentication-cli</RepositoryUrl>
-    <Description>A library for quickly authenticating with various Azure resources</Description>
-    <PackageTags>MSAL;authentication</PackageTags>
-    <AllowUnsafeBlocks>true</AllowUnsafeBlocks>
-    <GenerateDocumentationFile>True</GenerateDocumentationFile>
-  </PropertyGroup>
-  <PropertyGroup Condition="$([MSBuild]::IsOSPlatform('Windows'))">
-    <DefineConstants>PlatformWindows</DefineConstants>
-  </PropertyGroup>
-  <ItemGroup>
-    <!-- Stylecop required items -->
-    <AdditionalFiles Include="..\stylecop\stylecop.json" Link="stylecop.json" />
-    <Compile Include="..\stylecop\GlobalSuppressions.cs" Link="GlobalSuppressions.cs" />
-  </ItemGroup>
-  <ItemGroup>
-<<<<<<< HEAD
-    <PackageReference Include="Microsoft.Extensions.Logging.Abstractions" Version="8.0.2" />
-    <PackageReference Include="Microsoft.Identity.Client.Extensions.Msal" Version="4.61.3" />
-    <PackageReference Include="Microsoft.IdentityModel.JsonWebTokens" Version="7.5.0" />
-    <PackageReference Include="Microsoft.Identity.Client.Broker" Version="4.61.3" />
-    <PackageReference Include="Microsoft.Identity.Client" Version="4.61.3" />
-=======
-    <PackageReference Include="Microsoft.Extensions.Logging.Abstractions" Version="3.1.4" />
-    <PackageReference Include="Microsoft.Identity.Client.Extensions.Msal" Version="4.65.0" />
-    <PackageReference Include="Microsoft.IdentityModel.JsonWebTokens" Version="7.5.0" />
-    <PackageReference Include="Microsoft.Identity.Client.Broker" Version="4.65.0" />
-    <PackageReference Include="Microsoft.Identity.Client" Version="4.65.0" />
-
->>>>>>> c7841029
-  </ItemGroup>
+﻿<Project Sdk="Microsoft.NET.Sdk">
+  <PropertyGroup>
+    <!-- Package Naming, Building, & Versioning -->
+    <PackageId>Microsoft.Authentication.MSALWrapper</PackageId>
+    <TargetFramework>net8.0</TargetFramework>
+    <RootNamespace>Microsoft.Authentication.MSALWrapper</RootNamespace>
+    <PackageOutputPath>../</PackageOutputPath>
+    <!-- Human Metadata -->
+    <Title>Microsoft Authentication MSAL Wrapper</Title>
+    <RepositoryUrl>https://github.com/AzureAD/microsoft-authentication-cli</RepositoryUrl>
+    <Description>A library for quickly authenticating with various Azure resources</Description>
+    <PackageTags>MSAL;authentication</PackageTags>
+    <AllowUnsafeBlocks>true</AllowUnsafeBlocks>
+    <GenerateDocumentationFile>True</GenerateDocumentationFile>
+  </PropertyGroup>
+  <PropertyGroup Condition="$([MSBuild]::IsOSPlatform('Windows'))">
+    <DefineConstants>PlatformWindows</DefineConstants>
+  </PropertyGroup>
+  <ItemGroup>
+    <!-- Stylecop required items -->
+    <AdditionalFiles Include="..\stylecop\stylecop.json" Link="stylecop.json" />
+    <Compile Include="..\stylecop\GlobalSuppressions.cs" Link="GlobalSuppressions.cs" />
+  </ItemGroup>
+  <ItemGroup>
+    <PackageReference Include="Microsoft.Extensions.Logging.Abstractions" Version="8.0.2" />
+    <PackageReference Include="Microsoft.Identity.Client.Extensions.Msal" Version="4.65.0" />
+    <PackageReference Include="Microsoft.IdentityModel.JsonWebTokens" Version="7.5.0" />
+    <PackageReference Include="Microsoft.Identity.Client.Broker" Version="4.65.0" />
+    <PackageReference Include="Microsoft.Identity.Client" Version="4.65.0" />
+  </ItemGroup>
 </Project>