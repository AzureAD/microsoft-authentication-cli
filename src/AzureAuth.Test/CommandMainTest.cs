// Copyright (c) Microsoft Corporation.
// Licensed under the MIT License.

namespace Microsoft.Authentication.AzureAuth.Test
{
    using System;
    using System.Collections.Generic;
    using System.IO;
    using System.IO.Abstractions;
    using System.IO.Abstractions.TestingHelpers;
    using System.Runtime.InteropServices;
    using FluentAssertions;
    using Microsoft.Authentication.MSALWrapper;
    using Microsoft.Extensions.DependencyInjection;
    using Microsoft.Extensions.Logging;
    using Microsoft.Identity.Client;
    using Microsoft.IdentityModel.JsonWebTokens;
    using Microsoft.Office.Lasso.Interfaces;
    using Microsoft.Office.Lasso.Telemetry;

    using Moq;

    using NLog.Extensions.Logging;
    using NLog.Targets;
    using NUnit.Framework;

    /// <summary>
    /// The command main test.
    /// </summary>
    internal class CommandMainTest
    {
        private const string FakeToken = "eyJhbGciOiJSUzI1NiIsInR5cCI6IkpXVCIsInJoIjoieHh4IiwieDV0IjoieHh4Iiwia2lkIjoieHh4In0.eyJzdWIiOiIxMjM0NTY3ODkwIiwibmFtZSI6IkpvaG4gRG9lIiwiYXVkIjoiMTExMTExMTEtMTExMS0xMTExLTExMTEtMTExMTExMTExMTExIiwiaWF0IjoxNjE3NjY0Mjc2LCJuYmYiOjE2MTc2NjQyNzYsImV4cCI6MTYxNzY2ODE3NiwiYWNyIjoiMSIsImFpbyI6IllTQjBiM1JoYkd4NUlHWmhhMlVnYTJWNUlDTWtKVjQ9Iiwic2NwIjoidXNlcl9pbXBlcnNvbmF0aW9uIiwidW5pcXVlX25hbWUiOiJreXJhZGVyQG1pY3Jvc29mdC5jb20iLCJ1cG4iOiJreXJhZGVyQG1pY3Jvc29mdC5jb20iLCJ2ZXIiOiIxLjAifQ.bNc3QlL4zIClzFqH68A4hxsR7K-jabQvzB2EodgujQqc0RND_VLVkk2h3iDy8so3azN-964c2z5AiBGY6PVtWKYB-h0Z_VnzbebhDjzPLspEsANyQxaDX_ugOrf7BerQOtILWT5Vqs-A3745Bh0eTDFZpobmeENpANNhRE-yKwScjU8BDY9RimdrA2Z00V0lSliUQwnovWmtfdlbEpWObSFQAK7wCcNnUesV-jNZAUMrDkmTItPA9Z1Ks3NUbqdqMP3D6n99sy8DxQeFmbNQGYocYqI7QH24oNXODq0XB-2zpvCqy4T2jiBLgN_XEaZ5zTzEOzztpgMIWH1AUvEIyw";
        private const string InvalidTOML = @"[invalid TOML"; // Note the missing closing square bracket here.
        private const string CompleteAliasTOML = @"
[alias.contoso]
resource = ""67eeda51-3891-4101-a0e3-bf0c64047157""
client = ""73e5793e-8f71-4da2-9f71-575cb3019b37""
domain = ""contoso.com""
tenant = ""a3be859b-7f9a-4955-98ed-f3602dbd954c""
scopes = [ "".default"", ]
prompt_hint = ""sample prompt hint.""
";

        private const string PartialAliasTOML = @"
[alias.fabrikam]
resource = ""ab7e45b7-ea4c-458c-97bd-670ccb543376""
domain = ""fabrikam.com""
";

        private const string InvalidAliasTOML = @"
[alias.litware]
domain = ""litware.com""
invalid_key = ""this is not a valid alias key""
";

        private const string RootDriveWindows = @"Z:\";
        private const string RootDriveUnix = "/";
        private const string PromptHintPrefix = "AzureAuth";

        private CommandExecuteEventData eventData;
        private IFileSystem fileSystem;
        private IServiceProvider serviceProvider;
        private MemoryTarget logTarget;
        private Mock<ITokenFetcher> tokenFetcherMock;
        private Mock<IEnv> envMock;
        private Mock<ITelemetryService> telemetryServiceMock;

        /// <summary>
        /// The setup.
        /// </summary>
        [SetUp]
        public void Setup()
        {
            this.eventData = new CommandExecuteEventData();
            this.fileSystem = new MockFileSystem();
            this.fileSystem.Directory.CreateDirectory(RootDrive());

            // Setup in memory logging target with NLog - allows making assertions against what has been logged.
            var loggingConfig = new NLog.Config.LoggingConfiguration();
            this.logTarget = new MemoryTarget("memory_target");
            this.logTarget.Layout = "${message}"; // Define a simple layout so we don't get timestamps in messages.
            loggingConfig.AddTarget(this.logTarget);
            loggingConfig.AddRuleForAllLevels(this.logTarget);

            // Setup moq token fetcher
            // When registering the token fetcher here the DI framework will match against
            // the most specific constructor (i.e. most params) that it knows how to construct.
            // Meaning all param types are also registered with the DI service provider.
            this.tokenFetcherMock = new Mock<ITokenFetcher>(MockBehavior.Strict);

            this.envMock = new Mock<IEnv>(MockBehavior.Strict);
            this.telemetryServiceMock = new Mock<ITelemetryService>(MockBehavior.Strict);

            // Environment variables should be null by default.
            this.envMock.Setup(env => env.Get(It.IsAny<string>())).Returns((string)null);

            // Setup Dependency Injection container to provide logger and out class under test (the "subject").
            this.serviceProvider = new ServiceCollection()
                .AddLogging(loggingBuilder =>
                {
                    loggingBuilder.ClearProviders();
                    loggingBuilder.SetMinimumLevel(Microsoft.Extensions.Logging.LogLevel.Trace);
                    loggingBuilder.AddNLog(loggingConfig);
                })
                .AddSingleton(this.eventData)
                .AddSingleton(this.fileSystem)
                .AddSingleton<ITokenFetcher>(this.tokenFetcherMock.Object)
                .AddSingleton<IEnv>(this.envMock.Object)
                .AddSingleton<ITelemetryService>(this.telemetryServiceMock.Object)
                .AddTransient<CommandMain>()
                .BuildServiceProvider();
        }

        /// <summary>
        /// The test to evaluate options provided alias missing config file.
        /// </summary>
        [Test]
        public void TestEvaluateOptionsProvidedAliasMissingConfigFile()
        {
            CommandMain subject = this.serviceProvider.GetService<CommandMain>();
            subject.AliasName = "contoso";
            this.envMock.Setup(e => e.Get("AZUREAUTH_CONFIG")).Returns((string)null);

            subject.EvaluateOptions().Should().BeFalse();
            this.logTarget.Logs.Should().Contain("The --alias field was given, but no --config was specified.");
        }

        /// <summary>
        /// The test for evaluating options provided alias not in empty config file.
        /// </summary>
        [Test]
        public void TestEvaluateOptionsProvidedAliasNotInEmptyConfigFile()
        {
            string configFile = RootPath("empty.toml");
            this.fileSystem.File.Create(configFile);

            CommandMain subject = this.serviceProvider.GetService<CommandMain>();
            subject.AliasName = "notfound";
            subject.ConfigFilePath = configFile;

            subject.EvaluateOptions().Should().BeFalse();
            this.logTarget.Logs.Should().Contain($"Alias 'notfound' was not found in {configFile}");
        }

        /// <summary>
        /// The test to evaluate options provided alias not in populated config file.
        /// </summary>
        [Test]
        public void TestEvaluateOptionsProvidedAliasNotInPopulatedConfigFile()
        {
            string configFile = RootPath("partial.toml");
            this.fileSystem.File.WriteAllText(configFile, PartialAliasTOML);

            CommandMain subject = this.serviceProvider.GetService<CommandMain>();
            subject.AliasName = "notfound";
            subject.ConfigFilePath = configFile;

            subject.EvaluateOptions().Should().BeFalse();
            this.logTarget.Logs.Should().Contain($"Alias 'notfound' was not found in {configFile}");
        }

        /// <summary>
        /// The test to evaluate options provided alias without command line options.
        /// </summary>
        [Test]
        public void TestEvaluateOptionsProvidedAliasWithoutCommandLineOptions()
        {
            string configFile = RootPath("complete.toml");
            this.fileSystem.File.WriteAllText(configFile, CompleteAliasTOML);
            Alias expected = new Alias
            {
                Resource = "67eeda51-3891-4101-a0e3-bf0c64047157",
                Client = "73e5793e-8f71-4da2-9f71-575cb3019b37",
                Domain = "contoso.com",
                Tenant = "a3be859b-7f9a-4955-98ed-f3602dbd954c",
                Scopes = new List<string> { ".default" },
                PromptHint = "sample prompt hint.",
            };

            CommandMain subject = this.serviceProvider.GetService<CommandMain>();
            subject.AliasName = "contoso";
            subject.ConfigFilePath = configFile;

            subject.EvaluateOptions().Should().BeTrue();
            subject.TokenFetcherOptions.Should().BeEquivalentTo(expected);
        }

        /// <summary>
        /// The test to evaluate options provided alias with command line options.
        /// </summary>
        [Test]
        public void TestEvaluateOptionsProvidedAliasWithCommandLineOptions()
        {
            string configFile = RootPath("complete.toml");
            string clientOverride = "3933d919-5ba4-4eb7-b4b1-19d33e8b82c0";
            this.fileSystem.File.WriteAllText(configFile, CompleteAliasTOML);
            Alias expected = new Alias
            {
                Resource = "67eeda51-3891-4101-a0e3-bf0c64047157",
                Client = clientOverride,
                Domain = "contoso.com",
                Tenant = "a3be859b-7f9a-4955-98ed-f3602dbd954c",
                Scopes = new List<string> { ".default" },
                PromptHint = "sample prompt hint.",
            };

            CommandMain subject = this.serviceProvider.GetService<CommandMain>();
            subject.AliasName = "contoso";
            subject.ConfigFilePath = configFile;

            // Specify a client override on the command line.
            subject.Client = clientOverride;

            subject.EvaluateOptions().Should().BeTrue();
            subject.TokenFetcherOptions.Should().BeEquivalentTo(expected);
        }

        /// <summary>
        /// Assert evaluate options provided alias with env var configured config file.
        /// </summary>
        [Test]
        public void TestEvaluateOptionsProvidedAliasWithEnvVarConfig()
        {
            string configFile = RootPath("complete.toml");
            string clientOverride = "3933d919-5ba4-4eb7-b4b1-19d33e8b82c0";
            this.fileSystem.File.WriteAllText(configFile, CompleteAliasTOML);
            Alias expected = new Alias
            {
                Resource = "67eeda51-3891-4101-a0e3-bf0c64047157",
                Client = clientOverride,
                Domain = "contoso.com",
                Tenant = "a3be859b-7f9a-4955-98ed-f3602dbd954c",
                Scopes = new List<string> { ".default" },
                PromptHint = "sample prompt hint.",
            };

            CommandMain subject = this.serviceProvider.GetService<CommandMain>();
            subject.AliasName = "contoso";
            subject.ConfigFilePath = null;

            // Specify config via env var
            this.envMock.Setup(e => e.Get("AZUREAUTH_CONFIG")).Returns(configFile);

            // Specify a client override on the command line.
            subject.Client = clientOverride;

            subject.EvaluateOptions().Should().BeTrue();
            subject.TokenFetcherOptions.Should().BeEquivalentTo(expected);
            this.envMock.VerifyAll();
        }

        /// <summary>
        /// The test to evaluate options provided invalid config.
        /// </summary>
        [Test]
        public void TestEvaluateOptionsProvidedInvalidConfig()
        {
            string configFile = RootPath("invalid.toml");
            this.fileSystem.File.WriteAllText(configFile, InvalidTOML);

            CommandMain subject = this.serviceProvider.GetService<CommandMain>();
            subject.AliasName = "contoso";
            subject.ConfigFilePath = configFile;

            subject.EvaluateOptions().Should().BeFalse();
            this.logTarget.Logs.Should().ContainMatch($"Error parsing TOML in config file at '{configFile}':*");
        }

        /// <summary>
        /// The test to evaluate options provided invalid alias.
        /// </summary>
        [Test]
        public void TestEvaluateOptionsProvidedInvalidAlias()
        {
            string configFile = RootPath("invalid.toml");
            this.fileSystem.File.WriteAllText(configFile, InvalidAliasTOML);

            CommandMain subject = this.serviceProvider.GetService<CommandMain>();
            subject.AliasName = "litware";
            subject.ConfigFilePath = configFile;

            subject.EvaluateOptions().Should().BeFalse();
            this.logTarget.Logs.Should().ContainMatch($"Error parsing TOML in config file at '{configFile}':*");
        }

        /// <summary>
        /// The test to evaluate options without alias missing resource.
        /// </summary>
        [Test]
        public void TestEvaluateOptionsWithoutAliasMissingResource()
        {
            CommandMain subject = this.serviceProvider.GetService<CommandMain>();
            subject.Resource = null;
            subject.Client = "e19f71ed-3b14-448d-9346-9eff9753646b";
            subject.Tenant = "9f6227ee-3d14-473e-8bed-1281171ef8c9";

            subject.EvaluateOptions().Should().BeFalse();
            this.logTarget.Logs.Should().Contain("The --resource field is required.");
        }

        /// <summary>
        /// The test to evaluate options without alias missing client.
        /// </summary>
        [Test]
        public void TestEvaluateOptionsWithoutAliasMissingClient()
        {
            CommandMain subject = this.serviceProvider.GetService<CommandMain>();
            subject.Resource = "f0e8d801-3a50-48fd-b2da-6476d6e832a2";
            subject.Client = null;
            subject.Tenant = "9f6227ee-3d14-473e-8bed-1281171ef8c9";

            subject.EvaluateOptions().Should().BeFalse();
            this.logTarget.Logs.Should().Contain("The --client field is required.");
        }

        /// <summary>
        /// The test to evaluate options without alias missing tenant.
        /// </summary>
        [Test]
        public void TestEvaluateOptionsWithoutAliasMissingTenant()
        {
            CommandMain subject = this.serviceProvider.GetService<CommandMain>();
            subject.Resource = "f0e8d801-3a50-48fd-b2da-6476d6e832a2";
            subject.Client = "e19f71ed-3b14-448d-9346-9eff9753646b";
            subject.Tenant = null;

            subject.EvaluateOptions().Should().BeFalse();
            this.logTarget.Logs.Should().Contain("The --tenant field is required.");
        }

        /// <summary>
        /// The test to evaluate options without alias missing required options.
        /// </summary>
        [Test]
        public void TestEvaluateOptionsWithoutAliasMissingRequiredOptions()
        {
            CommandMain subject = this.serviceProvider.GetService<CommandMain>();
            subject.Resource = null;
            subject.Client = null;
            subject.Tenant = null;

            subject.EvaluateOptions().Should().BeFalse();
            this.logTarget.Logs.Should().Contain(new[]
            {
                "The --resource field is required.",
                "The --client field is required.",
                "The --tenant field is required.",
            });
        }

        /// <summary>
        /// The test to evaluate options without alias valid command line options.
        /// </summary>
        [Test]
        public void TestEvaluateOptionsWithoutAliasValidCommandLineOptions()
        {
            Alias expected = new Alias
            {
                Resource = "f0e8d801-3a50-48fd-b2da-6476d6e832a2",
                Client = "e19f71ed-3b14-448d-9346-9eff9753646b",
                Domain = null,
                Tenant = "9f6227ee-3d14-473e-8bed-1281171ef8c9",
                Scopes = null,
            };

            CommandMain subject = this.serviceProvider.GetService<CommandMain>();
            subject.Resource = "f0e8d801-3a50-48fd-b2da-6476d6e832a2";
            subject.Client = "e19f71ed-3b14-448d-9346-9eff9753646b";
            subject.Tenant = "9f6227ee-3d14-473e-8bed-1281171ef8c9";

            subject.EvaluateOptions().Should().BeTrue();
            subject.TokenFetcherOptions.Should().BeEquivalentTo(expected);
        }

        /// <summary>
        /// The test to ensure the prompt hint text has a valid prefix with user's option.
        /// </summary>
        [Test]
        public void TestPromptHintPrefix()
        {
            string promptHintOption = "Test Prompt Hint";

            CommandMain.PrefixedPromptHint(promptHintOption)
                .Should().BeEquivalentTo($"{PromptHintPrefix}: {promptHintOption}");
        }

        /// <summary>
        /// The test to ensure the prompt hint text has a valid prefix without user's option.
        /// </summary>
        [Test]
        public void TestPromptHintPrefixWithoutOption()
        {
            CommandMain.PrefixedPromptHint(null)
                .Should().BeEquivalentTo(PromptHintPrefix);
        }

        /// <summary>
        /// The test to evaluate a normal customized cache file path.
        /// </summary>
        [Test]
        [Platform("Win")] // Only valid on Windows
        public void TestCacheFileOptionWithNormalFilePath()
        {
            CommandMain subject = this.serviceProvider.GetService<CommandMain>();
            subject.Resource = "f0e8d801-3a50-48fd-b2da-6476d6e832a2";
            subject.Client = "e19f71ed-3b14-448d-9346-9eff9753646b";
            subject.Tenant = "9f6227ee-3d14-473e-8bed-1281171ef8c9";

            subject.CacheFilePath = "Z:\\normal.cache";
            subject.EvaluateOptions().Should().BeTrue();
            subject.CacheFilePath.Should().Be("Z:\\normal.cache");
        }

        /// <summary>
        /// The test to evaluate an absolute cache file path in enviroment variables.
        /// </summary>
        [Test]
        [Platform("Win")] // Only valid on Windows
        public void TestCacheFileOptionWithNormalFilePathFromEnv()
        {
            string cacheFilePath = "C:\\test\\absolute_from_env.cache";
            this.envMock.Setup(env => env.Get("AZUREAUTH_CACHE")).Returns(cacheFilePath);

            CommandMain subject = this.serviceProvider.GetService<CommandMain>();
            subject.Resource = "f0e8d801-3a50-48fd-b2da-6476d6e832a2";
            subject.Client = "e19f71ed-3b14-448d-9346-9eff9753646b";
            subject.Tenant = "9f6227ee-3d14-473e-8bed-1281171ef8c9";

            subject.EvaluateOptions().Should().BeTrue();
            subject.CacheFilePath.Should().Be(cacheFilePath);
        }

        /// <summary>
        /// The test to evaluate the cache file name when both enviroment variable and option exist.
        /// Ideally use option first.
        /// </summary>
        [Test]
        [Platform("Win")] // Only valid on Windows
        public void TestCacheFileOptionWithFilenameFromEnvAndOption()
        {
            string filenameFromEnv = "C:\\test\\absolute_from_env.cache";
            this.envMock.Setup(env => env.Get("AZUREAUTH_CACHE_FILE")).Returns(filenameFromEnv);

            CommandMain subject = this.serviceProvider.GetService<CommandMain>();
            subject.CacheFilePath = "C:\\test\\absolute_from_option.cache";

            subject.Resource = "f0e8d801-3a50-48fd-b2da-6476d6e832a2";
            subject.Client = "e19f71ed-3b14-448d-9346-9eff9753646b";
            subject.Tenant = "9f6227ee-3d14-473e-8bed-1281171ef8c9";

            subject.EvaluateOptions().Should().BeTrue();
            subject.CacheFilePath.Should().Be("C:\\test\\absolute_from_option.cache");
        }

        /// <summary>
        /// The test to evaluate a default cache file name.
        /// </summary>
        [Test]
        [Platform("Win")] // Only valid on Windows
        public void TestCacheFileOptionWithNoParameter()
        {
            CommandMain subject = this.serviceProvider.GetService<CommandMain>();
            subject.Resource = "f0e8d801-3a50-48fd-b2da-6476d6e832a2";
            subject.Client = "e19f71ed-3b14-448d-9346-9eff9753646b";
            subject.Tenant = "9f6227ee-3d14-473e-8bed-1281171ef8c9";

            subject.EvaluateOptions().Should().BeTrue();

            string appData = Environment.GetFolderPath(Environment.SpecialFolder.LocalApplicationData);
            string absolutePath = Path.Combine(appData, ".IdentityService", $"msal_{subject.Tenant}.cache");
            string expected = absolutePath;

            subject.CacheFilePath.Should().Be(expected);
        }

        /// <summary>
        /// The test to evaluate a relative cache path,
        /// which should return false since we only expect an absolute path.
        /// </summary>
        [Test]
        [Platform("Win")] // Only valid on Windows
        public void TestCacheFileOptionWithRelativePath()
        {
            CommandMain subject = this.serviceProvider.GetService<CommandMain>();
            subject.Resource = "f0e8d801-3a50-48fd-b2da-6476d6e832a2";
            subject.Client = "e19f71ed-3b14-448d-9346-9eff9753646b";
            subject.Tenant = "9f6227ee-3d14-473e-8bed-1281171ef8c9";

            string path = "..\\test\\relative.cache";
            subject.CacheFilePath = path;
            subject.EvaluateOptions().Should().BeFalse();
        }

        /// <summary>
        /// The test to evaluate a Window absolute cache path.
        /// </summary>
        [Test]
        [Platform("Win")] // Only valid on Windows
        public void TestCacheFileOptionWithWindowsAbsolutePath()
        {
            CommandMain subject = this.serviceProvider.GetService<CommandMain>();
            subject.Resource = "f0e8d801-3a50-48fd-b2da-6476d6e832a2";
            subject.Client = "e19f71ed-3b14-448d-9346-9eff9753646b";
            subject.Tenant = "9f6227ee-3d14-473e-8bed-1281171ef8c9";

            string path = "C:\\test\\absolute.cache";
            subject.CacheFilePath = path;
            subject.EvaluateOptions().Should().BeTrue();
            subject.CacheFilePath.Should().Be(path);
        }

        /// <summary>
<<<<<<< HEAD
        /// Test to validate user interactive env.
        /// </summary>
        [Test]
        public void InteractivityIsDisabledIfEnvVarIsSetToNonEmpty()
        {
            CommandMain subject = this.serviceProvider.GetService<CommandMain>();
            this.envMock.Setup(e => e.Get("AZUREAUTH_DISABLE_INTERACTIVITY")).Returns("1");
            subject.InteractivityDisabled().Should().BeTrue();

            this.envMock.Setup(e => e.Get("AZUREAUTH_DISABLE_INTERACTIVITY")).Returns("non-empty-string");
            subject.InteractivityDisabled().Should().BeTrue();
        }

        /// <summary>
        /// Test to validate user interactive env.
        /// </summary>
        [Test]
        public void InteractivityIsNotDisabledIfEnvVarIsSetToEmpty()
        {
            CommandMain subject = this.serviceProvider.GetService<CommandMain>();
            this.envMock.Setup(e => e.Get("AZUREAUTH_DISABLE_INTERACTIVITY")).Returns(string.Empty);
            subject.InteractivityDisabled().Should().BeFalse();
        }

        /// <summary>
        /// Test to validate user interactive env.
        /// </summary>
        [Test]
        public void InteractivityIsNotDisabledIfEnvVarsAreNotSet()
        {
            CommandMain subject = this.serviceProvider.GetService<CommandMain>();
            subject.InteractivityDisabled().Should().BeFalse();
=======
        /// Test to generate event data from a null authflow result.
        /// </summary>
        [Test]
        public void TestGenerateEvent_FromNullAuthResult()
        {
            AuthFlowResult authFlowResult = null;
            var subject = this.serviceProvider.GetService<CommandMain>();

            // Act
            var eventData = subject.AuthFlowEventData(authFlowResult);

            // Assert
            eventData.Should().BeNull();
        }

        /// <summary>
        /// Test to generate event data from an authflow result with null token result and null errors.
        /// </summary>
        [Test]
        public void TestGenerateEvent_From_AuthFlowResult_With_Null_TokenResult_Null_Errors()
        {
            AuthFlowResult authFlowResult = new AuthFlowResult(null, null, "AuthFlowName");
            var subject = this.serviceProvider.GetService<CommandMain>();

            // Act
            var eventData = subject.AuthFlowEventData(authFlowResult);

            // Assert
            eventData.Properties.Should().NotContainKey("msal_correlation_ids");
            eventData.Properties.Should().NotContainKey("error_messages");
            eventData.Measures.Should().NotContainKey("token_validity_hours");
            eventData.Properties.Should().NotContainKey("silent");

            eventData.Properties.Should().Contain("authflow", "AuthFlowName");
            eventData.Properties.Should().Contain("success", "False");
            eventData.Measures.Should().ContainKey("duration_milliseconds");
        }

        /// <summary>
        /// Test to generate event data from an authflow result with null token result and some errors.
        /// </summary>
        [Test]
        public void TestGenerateEvent_From_AuthFlowResult_With_Errors_And_Null_TokenResult()
        {
            var errors = new[]
            {
                new Exception("Exception 1."),
            };

            AuthFlowResult authFlowResult = new AuthFlowResult(null, errors, "AuthFlowName");
            var subject = this.serviceProvider.GetService<CommandMain>();

            // Act
            var eventData = subject.AuthFlowEventData(authFlowResult);

            // Assert
            eventData.Properties.Should().NotContainKey("msal_correlation_ids");
            eventData.Measures.Should().NotContainKey("token_validity_minutes");
            eventData.Properties.Should().NotContainKey("silent");
            eventData.Properties.Should().Contain("authflow", "AuthFlowName");
            eventData.Properties.Should().Contain("success", "False");
            eventData.Properties.Should().Contain("error_messages", "System.Exception: Exception 1.");
            eventData.Measures.Should().ContainKey("duration_milliseconds");
        }

        /// <summary>
        /// Test to generate event data from an authflow result with token result and msal errors.
        /// </summary>
        [Test]
        public void TestGenerateEvent_From_AuthFlowResult_With_MsalErrors_And_TokenResult()
        {
            // TODO
            var correlationID1 = Guid.NewGuid().ToString();
            var msalServiceException = new MsalServiceException("errorcode", "An MSAL Service Exception message");
            msalServiceException.CorrelationId = correlationID1;

            var msalUIRequiredException = new MsalUiRequiredException("errorcode", "An MSAL UI Required Exception message");
            msalUIRequiredException.CorrelationId = null;

            var errors = new[]
            {
                msalServiceException,
                msalUIRequiredException,
            };

            var tokenResultCorrelationID = Guid.NewGuid();
            var tokenResult = new TokenResult(new JsonWebToken(FakeToken), tokenResultCorrelationID);

            AuthFlowResult authFlowResult = new AuthFlowResult(tokenResult, errors, "AuthFlowName");
            var subject = this.serviceProvider.GetService<CommandMain>();

            var expectedCorrelationIDs = $"{correlationID1}, {tokenResultCorrelationID}";

            // Act
            var eventData = subject.AuthFlowEventData(authFlowResult);

            // Assert
            eventData.Properties.Should().Contain("authflow", "AuthFlowName");
            eventData.Properties.Should().Contain("success", "True");
            eventData.Properties.Should().Contain("msal_correlation_ids", expectedCorrelationIDs);
            eventData.Properties.Should().Contain("silent", "False");
            eventData.Properties.Should().Contain("error_messages", "Microsoft.Identity.Client.MsalServiceException: An MSAL Service Exception message\nMicrosoft.Identity.Client.MsalUiRequiredException: An MSAL UI Required Exception message");
            eventData.Measures.Should().ContainKey("token_validity_minutes");
            eventData.Measures.Should().ContainKey("duration_milliseconds");
        }

        /// <summary>
        /// Test to generate event data from an authflow result with token result and no errors.
        /// </summary>
        [Test]
        public void TestGenerateEvent_From_AuthFlowResult_With_TokenResult_And_Null_Errors()
        {
            // TODO
            var tokenResultCorrelationID = Guid.NewGuid();
            var tokenResult = new TokenResult(new JsonWebToken(FakeToken), tokenResultCorrelationID);

            AuthFlowResult authFlowResult = new AuthFlowResult(tokenResult, null, "AuthFlowName");
            var subject = this.serviceProvider.GetService<CommandMain>();

            var expectedCorrelationIDs = $"{tokenResultCorrelationID}";

            // Act
            var eventData = subject.AuthFlowEventData(authFlowResult);

            // Assert
            eventData.Properties.Should().NotContainKey("error_messages");
            eventData.Properties.Should().Contain("authflow", "AuthFlowName");
            eventData.Properties.Should().Contain("success", "True");
            eventData.Properties.Should().Contain("msal_correlation_ids", expectedCorrelationIDs);
            eventData.Properties.Should().Contain("silent", "False");
            eventData.Measures.Should().ContainKey("token_validity_minutes");
            eventData.Measures.Should().ContainKey("duration_milliseconds");
>>>>>>> 03fca2c7
        }

        /// <summary>
        /// The root path.
        /// </summary>
        /// <param name="filename">
        /// The filename.
        /// </param>
        /// <returns>
        /// The <see cref="string"/>.
        /// </returns>
        private static string RootPath(string filename)
        {
            if (RuntimeInformation.IsOSPlatform(OSPlatform.Windows))
            {
                return $"{RootDriveWindows}{filename}";
            }
            else
            {
                return $"{RootDriveUnix}{filename}";
            }
        }

        /// <summary>
        /// The root drive.
        /// </summary>
        /// <returns>
        /// The <see cref="string"/>.
        /// </returns>
        private static string RootDrive() => RuntimeInformation.IsOSPlatform(OSPlatform.Windows) ? RootDriveWindows : RootDriveUnix;
    }
}
<|MERGE_RESOLUTION|>--- conflicted
+++ resolved
@@ -1,711 +1,711 @@
-// Copyright (c) Microsoft Corporation.
-// Licensed under the MIT License.
-
-namespace Microsoft.Authentication.AzureAuth.Test
-{
-    using System;
-    using System.Collections.Generic;
-    using System.IO;
-    using System.IO.Abstractions;
-    using System.IO.Abstractions.TestingHelpers;
-    using System.Runtime.InteropServices;
-    using FluentAssertions;
-    using Microsoft.Authentication.MSALWrapper;
-    using Microsoft.Extensions.DependencyInjection;
-    using Microsoft.Extensions.Logging;
-    using Microsoft.Identity.Client;
-    using Microsoft.IdentityModel.JsonWebTokens;
-    using Microsoft.Office.Lasso.Interfaces;
-    using Microsoft.Office.Lasso.Telemetry;
-
-    using Moq;
-
-    using NLog.Extensions.Logging;
-    using NLog.Targets;
-    using NUnit.Framework;
-
-    /// <summary>
-    /// The command main test.
-    /// </summary>
-    internal class CommandMainTest
-    {
-        private const string FakeToken = "eyJhbGciOiJSUzI1NiIsInR5cCI6IkpXVCIsInJoIjoieHh4IiwieDV0IjoieHh4Iiwia2lkIjoieHh4In0.eyJzdWIiOiIxMjM0NTY3ODkwIiwibmFtZSI6IkpvaG4gRG9lIiwiYXVkIjoiMTExMTExMTEtMTExMS0xMTExLTExMTEtMTExMTExMTExMTExIiwiaWF0IjoxNjE3NjY0Mjc2LCJuYmYiOjE2MTc2NjQyNzYsImV4cCI6MTYxNzY2ODE3NiwiYWNyIjoiMSIsImFpbyI6IllTQjBiM1JoYkd4NUlHWmhhMlVnYTJWNUlDTWtKVjQ9Iiwic2NwIjoidXNlcl9pbXBlcnNvbmF0aW9uIiwidW5pcXVlX25hbWUiOiJreXJhZGVyQG1pY3Jvc29mdC5jb20iLCJ1cG4iOiJreXJhZGVyQG1pY3Jvc29mdC5jb20iLCJ2ZXIiOiIxLjAifQ.bNc3QlL4zIClzFqH68A4hxsR7K-jabQvzB2EodgujQqc0RND_VLVkk2h3iDy8so3azN-964c2z5AiBGY6PVtWKYB-h0Z_VnzbebhDjzPLspEsANyQxaDX_ugOrf7BerQOtILWT5Vqs-A3745Bh0eTDFZpobmeENpANNhRE-yKwScjU8BDY9RimdrA2Z00V0lSliUQwnovWmtfdlbEpWObSFQAK7wCcNnUesV-jNZAUMrDkmTItPA9Z1Ks3NUbqdqMP3D6n99sy8DxQeFmbNQGYocYqI7QH24oNXODq0XB-2zpvCqy4T2jiBLgN_XEaZ5zTzEOzztpgMIWH1AUvEIyw";
-        private const string InvalidTOML = @"[invalid TOML"; // Note the missing closing square bracket here.
-        private const string CompleteAliasTOML = @"
-[alias.contoso]
-resource = ""67eeda51-3891-4101-a0e3-bf0c64047157""
-client = ""73e5793e-8f71-4da2-9f71-575cb3019b37""
-domain = ""contoso.com""
-tenant = ""a3be859b-7f9a-4955-98ed-f3602dbd954c""
-scopes = [ "".default"", ]
-prompt_hint = ""sample prompt hint.""
-";
-
-        private const string PartialAliasTOML = @"
-[alias.fabrikam]
-resource = ""ab7e45b7-ea4c-458c-97bd-670ccb543376""
-domain = ""fabrikam.com""
-";
-
-        private const string InvalidAliasTOML = @"
-[alias.litware]
-domain = ""litware.com""
-invalid_key = ""this is not a valid alias key""
-";
-
-        private const string RootDriveWindows = @"Z:\";
-        private const string RootDriveUnix = "/";
-        private const string PromptHintPrefix = "AzureAuth";
-
-        private CommandExecuteEventData eventData;
-        private IFileSystem fileSystem;
-        private IServiceProvider serviceProvider;
-        private MemoryTarget logTarget;
-        private Mock<ITokenFetcher> tokenFetcherMock;
-        private Mock<IEnv> envMock;
-        private Mock<ITelemetryService> telemetryServiceMock;
-
-        /// <summary>
-        /// The setup.
-        /// </summary>
-        [SetUp]
-        public void Setup()
-        {
-            this.eventData = new CommandExecuteEventData();
-            this.fileSystem = new MockFileSystem();
-            this.fileSystem.Directory.CreateDirectory(RootDrive());
-
-            // Setup in memory logging target with NLog - allows making assertions against what has been logged.
-            var loggingConfig = new NLog.Config.LoggingConfiguration();
-            this.logTarget = new MemoryTarget("memory_target");
-            this.logTarget.Layout = "${message}"; // Define a simple layout so we don't get timestamps in messages.
-            loggingConfig.AddTarget(this.logTarget);
-            loggingConfig.AddRuleForAllLevels(this.logTarget);
-
-            // Setup moq token fetcher
-            // When registering the token fetcher here the DI framework will match against
-            // the most specific constructor (i.e. most params) that it knows how to construct.
-            // Meaning all param types are also registered with the DI service provider.
-            this.tokenFetcherMock = new Mock<ITokenFetcher>(MockBehavior.Strict);
-
-            this.envMock = new Mock<IEnv>(MockBehavior.Strict);
-            this.telemetryServiceMock = new Mock<ITelemetryService>(MockBehavior.Strict);
-
-            // Environment variables should be null by default.
-            this.envMock.Setup(env => env.Get(It.IsAny<string>())).Returns((string)null);
-
-            // Setup Dependency Injection container to provide logger and out class under test (the "subject").
-            this.serviceProvider = new ServiceCollection()
-                .AddLogging(loggingBuilder =>
-                {
-                    loggingBuilder.ClearProviders();
-                    loggingBuilder.SetMinimumLevel(Microsoft.Extensions.Logging.LogLevel.Trace);
-                    loggingBuilder.AddNLog(loggingConfig);
-                })
-                .AddSingleton(this.eventData)
-                .AddSingleton(this.fileSystem)
-                .AddSingleton<ITokenFetcher>(this.tokenFetcherMock.Object)
-                .AddSingleton<IEnv>(this.envMock.Object)
-                .AddSingleton<ITelemetryService>(this.telemetryServiceMock.Object)
-                .AddTransient<CommandMain>()
-                .BuildServiceProvider();
-        }
-
-        /// <summary>
-        /// The test to evaluate options provided alias missing config file.
-        /// </summary>
-        [Test]
-        public void TestEvaluateOptionsProvidedAliasMissingConfigFile()
-        {
-            CommandMain subject = this.serviceProvider.GetService<CommandMain>();
-            subject.AliasName = "contoso";
-            this.envMock.Setup(e => e.Get("AZUREAUTH_CONFIG")).Returns((string)null);
-
-            subject.EvaluateOptions().Should().BeFalse();
-            this.logTarget.Logs.Should().Contain("The --alias field was given, but no --config was specified.");
-        }
-
-        /// <summary>
-        /// The test for evaluating options provided alias not in empty config file.
-        /// </summary>
-        [Test]
-        public void TestEvaluateOptionsProvidedAliasNotInEmptyConfigFile()
-        {
-            string configFile = RootPath("empty.toml");
-            this.fileSystem.File.Create(configFile);
-
-            CommandMain subject = this.serviceProvider.GetService<CommandMain>();
-            subject.AliasName = "notfound";
-            subject.ConfigFilePath = configFile;
-
-            subject.EvaluateOptions().Should().BeFalse();
-            this.logTarget.Logs.Should().Contain($"Alias 'notfound' was not found in {configFile}");
-        }
-
-        /// <summary>
-        /// The test to evaluate options provided alias not in populated config file.
-        /// </summary>
-        [Test]
-        public void TestEvaluateOptionsProvidedAliasNotInPopulatedConfigFile()
-        {
-            string configFile = RootPath("partial.toml");
-            this.fileSystem.File.WriteAllText(configFile, PartialAliasTOML);
-
-            CommandMain subject = this.serviceProvider.GetService<CommandMain>();
-            subject.AliasName = "notfound";
-            subject.ConfigFilePath = configFile;
-
-            subject.EvaluateOptions().Should().BeFalse();
-            this.logTarget.Logs.Should().Contain($"Alias 'notfound' was not found in {configFile}");
-        }
-
-        /// <summary>
-        /// The test to evaluate options provided alias without command line options.
-        /// </summary>
-        [Test]
-        public void TestEvaluateOptionsProvidedAliasWithoutCommandLineOptions()
-        {
-            string configFile = RootPath("complete.toml");
-            this.fileSystem.File.WriteAllText(configFile, CompleteAliasTOML);
-            Alias expected = new Alias
-            {
-                Resource = "67eeda51-3891-4101-a0e3-bf0c64047157",
-                Client = "73e5793e-8f71-4da2-9f71-575cb3019b37",
-                Domain = "contoso.com",
-                Tenant = "a3be859b-7f9a-4955-98ed-f3602dbd954c",
-                Scopes = new List<string> { ".default" },
-                PromptHint = "sample prompt hint.",
-            };
-
-            CommandMain subject = this.serviceProvider.GetService<CommandMain>();
-            subject.AliasName = "contoso";
-            subject.ConfigFilePath = configFile;
-
-            subject.EvaluateOptions().Should().BeTrue();
-            subject.TokenFetcherOptions.Should().BeEquivalentTo(expected);
-        }
-
-        /// <summary>
-        /// The test to evaluate options provided alias with command line options.
-        /// </summary>
-        [Test]
-        public void TestEvaluateOptionsProvidedAliasWithCommandLineOptions()
-        {
-            string configFile = RootPath("complete.toml");
-            string clientOverride = "3933d919-5ba4-4eb7-b4b1-19d33e8b82c0";
-            this.fileSystem.File.WriteAllText(configFile, CompleteAliasTOML);
-            Alias expected = new Alias
-            {
-                Resource = "67eeda51-3891-4101-a0e3-bf0c64047157",
-                Client = clientOverride,
-                Domain = "contoso.com",
-                Tenant = "a3be859b-7f9a-4955-98ed-f3602dbd954c",
-                Scopes = new List<string> { ".default" },
-                PromptHint = "sample prompt hint.",
-            };
-
-            CommandMain subject = this.serviceProvider.GetService<CommandMain>();
-            subject.AliasName = "contoso";
-            subject.ConfigFilePath = configFile;
-
-            // Specify a client override on the command line.
-            subject.Client = clientOverride;
-
-            subject.EvaluateOptions().Should().BeTrue();
-            subject.TokenFetcherOptions.Should().BeEquivalentTo(expected);
-        }
-
-        /// <summary>
-        /// Assert evaluate options provided alias with env var configured config file.
-        /// </summary>
-        [Test]
-        public void TestEvaluateOptionsProvidedAliasWithEnvVarConfig()
-        {
-            string configFile = RootPath("complete.toml");
-            string clientOverride = "3933d919-5ba4-4eb7-b4b1-19d33e8b82c0";
-            this.fileSystem.File.WriteAllText(configFile, CompleteAliasTOML);
-            Alias expected = new Alias
-            {
-                Resource = "67eeda51-3891-4101-a0e3-bf0c64047157",
-                Client = clientOverride,
-                Domain = "contoso.com",
-                Tenant = "a3be859b-7f9a-4955-98ed-f3602dbd954c",
-                Scopes = new List<string> { ".default" },
-                PromptHint = "sample prompt hint.",
-            };
-
-            CommandMain subject = this.serviceProvider.GetService<CommandMain>();
-            subject.AliasName = "contoso";
-            subject.ConfigFilePath = null;
-
-            // Specify config via env var
-            this.envMock.Setup(e => e.Get("AZUREAUTH_CONFIG")).Returns(configFile);
-
-            // Specify a client override on the command line.
-            subject.Client = clientOverride;
-
-            subject.EvaluateOptions().Should().BeTrue();
-            subject.TokenFetcherOptions.Should().BeEquivalentTo(expected);
-            this.envMock.VerifyAll();
-        }
-
-        /// <summary>
-        /// The test to evaluate options provided invalid config.
-        /// </summary>
-        [Test]
-        public void TestEvaluateOptionsProvidedInvalidConfig()
-        {
-            string configFile = RootPath("invalid.toml");
-            this.fileSystem.File.WriteAllText(configFile, InvalidTOML);
-
-            CommandMain subject = this.serviceProvider.GetService<CommandMain>();
-            subject.AliasName = "contoso";
-            subject.ConfigFilePath = configFile;
-
-            subject.EvaluateOptions().Should().BeFalse();
-            this.logTarget.Logs.Should().ContainMatch($"Error parsing TOML in config file at '{configFile}':*");
-        }
-
-        /// <summary>
-        /// The test to evaluate options provided invalid alias.
-        /// </summary>
-        [Test]
-        public void TestEvaluateOptionsProvidedInvalidAlias()
-        {
-            string configFile = RootPath("invalid.toml");
-            this.fileSystem.File.WriteAllText(configFile, InvalidAliasTOML);
-
-            CommandMain subject = this.serviceProvider.GetService<CommandMain>();
-            subject.AliasName = "litware";
-            subject.ConfigFilePath = configFile;
-
-            subject.EvaluateOptions().Should().BeFalse();
-            this.logTarget.Logs.Should().ContainMatch($"Error parsing TOML in config file at '{configFile}':*");
-        }
-
-        /// <summary>
-        /// The test to evaluate options without alias missing resource.
-        /// </summary>
-        [Test]
-        public void TestEvaluateOptionsWithoutAliasMissingResource()
-        {
-            CommandMain subject = this.serviceProvider.GetService<CommandMain>();
-            subject.Resource = null;
-            subject.Client = "e19f71ed-3b14-448d-9346-9eff9753646b";
-            subject.Tenant = "9f6227ee-3d14-473e-8bed-1281171ef8c9";
-
-            subject.EvaluateOptions().Should().BeFalse();
-            this.logTarget.Logs.Should().Contain("The --resource field is required.");
-        }
-
-        /// <summary>
-        /// The test to evaluate options without alias missing client.
-        /// </summary>
-        [Test]
-        public void TestEvaluateOptionsWithoutAliasMissingClient()
-        {
-            CommandMain subject = this.serviceProvider.GetService<CommandMain>();
-            subject.Resource = "f0e8d801-3a50-48fd-b2da-6476d6e832a2";
-            subject.Client = null;
-            subject.Tenant = "9f6227ee-3d14-473e-8bed-1281171ef8c9";
-
-            subject.EvaluateOptions().Should().BeFalse();
-            this.logTarget.Logs.Should().Contain("The --client field is required.");
-        }
-
-        /// <summary>
-        /// The test to evaluate options without alias missing tenant.
-        /// </summary>
-        [Test]
-        public void TestEvaluateOptionsWithoutAliasMissingTenant()
-        {
-            CommandMain subject = this.serviceProvider.GetService<CommandMain>();
-            subject.Resource = "f0e8d801-3a50-48fd-b2da-6476d6e832a2";
-            subject.Client = "e19f71ed-3b14-448d-9346-9eff9753646b";
-            subject.Tenant = null;
-
-            subject.EvaluateOptions().Should().BeFalse();
-            this.logTarget.Logs.Should().Contain("The --tenant field is required.");
-        }
-
-        /// <summary>
-        /// The test to evaluate options without alias missing required options.
-        /// </summary>
-        [Test]
-        public void TestEvaluateOptionsWithoutAliasMissingRequiredOptions()
-        {
-            CommandMain subject = this.serviceProvider.GetService<CommandMain>();
-            subject.Resource = null;
-            subject.Client = null;
-            subject.Tenant = null;
-
-            subject.EvaluateOptions().Should().BeFalse();
-            this.logTarget.Logs.Should().Contain(new[]
-            {
-                "The --resource field is required.",
-                "The --client field is required.",
-                "The --tenant field is required.",
-            });
-        }
-
-        /// <summary>
-        /// The test to evaluate options without alias valid command line options.
-        /// </summary>
-        [Test]
-        public void TestEvaluateOptionsWithoutAliasValidCommandLineOptions()
-        {
-            Alias expected = new Alias
-            {
-                Resource = "f0e8d801-3a50-48fd-b2da-6476d6e832a2",
-                Client = "e19f71ed-3b14-448d-9346-9eff9753646b",
-                Domain = null,
-                Tenant = "9f6227ee-3d14-473e-8bed-1281171ef8c9",
-                Scopes = null,
-            };
-
-            CommandMain subject = this.serviceProvider.GetService<CommandMain>();
-            subject.Resource = "f0e8d801-3a50-48fd-b2da-6476d6e832a2";
-            subject.Client = "e19f71ed-3b14-448d-9346-9eff9753646b";
-            subject.Tenant = "9f6227ee-3d14-473e-8bed-1281171ef8c9";
-
-            subject.EvaluateOptions().Should().BeTrue();
-            subject.TokenFetcherOptions.Should().BeEquivalentTo(expected);
-        }
-
-        /// <summary>
-        /// The test to ensure the prompt hint text has a valid prefix with user's option.
-        /// </summary>
-        [Test]
-        public void TestPromptHintPrefix()
-        {
-            string promptHintOption = "Test Prompt Hint";
-
-            CommandMain.PrefixedPromptHint(promptHintOption)
-                .Should().BeEquivalentTo($"{PromptHintPrefix}: {promptHintOption}");
-        }
-
-        /// <summary>
-        /// The test to ensure the prompt hint text has a valid prefix without user's option.
-        /// </summary>
-        [Test]
-        public void TestPromptHintPrefixWithoutOption()
-        {
-            CommandMain.PrefixedPromptHint(null)
-                .Should().BeEquivalentTo(PromptHintPrefix);
-        }
-
-        /// <summary>
-        /// The test to evaluate a normal customized cache file path.
-        /// </summary>
-        [Test]
-        [Platform("Win")] // Only valid on Windows
-        public void TestCacheFileOptionWithNormalFilePath()
-        {
-            CommandMain subject = this.serviceProvider.GetService<CommandMain>();
-            subject.Resource = "f0e8d801-3a50-48fd-b2da-6476d6e832a2";
-            subject.Client = "e19f71ed-3b14-448d-9346-9eff9753646b";
-            subject.Tenant = "9f6227ee-3d14-473e-8bed-1281171ef8c9";
-
-            subject.CacheFilePath = "Z:\\normal.cache";
-            subject.EvaluateOptions().Should().BeTrue();
-            subject.CacheFilePath.Should().Be("Z:\\normal.cache");
-        }
-
-        /// <summary>
-        /// The test to evaluate an absolute cache file path in enviroment variables.
-        /// </summary>
-        [Test]
-        [Platform("Win")] // Only valid on Windows
-        public void TestCacheFileOptionWithNormalFilePathFromEnv()
-        {
-            string cacheFilePath = "C:\\test\\absolute_from_env.cache";
-            this.envMock.Setup(env => env.Get("AZUREAUTH_CACHE")).Returns(cacheFilePath);
-
-            CommandMain subject = this.serviceProvider.GetService<CommandMain>();
-            subject.Resource = "f0e8d801-3a50-48fd-b2da-6476d6e832a2";
-            subject.Client = "e19f71ed-3b14-448d-9346-9eff9753646b";
-            subject.Tenant = "9f6227ee-3d14-473e-8bed-1281171ef8c9";
-
-            subject.EvaluateOptions().Should().BeTrue();
-            subject.CacheFilePath.Should().Be(cacheFilePath);
-        }
-
-        /// <summary>
-        /// The test to evaluate the cache file name when both enviroment variable and option exist.
-        /// Ideally use option first.
-        /// </summary>
-        [Test]
-        [Platform("Win")] // Only valid on Windows
-        public void TestCacheFileOptionWithFilenameFromEnvAndOption()
-        {
-            string filenameFromEnv = "C:\\test\\absolute_from_env.cache";
-            this.envMock.Setup(env => env.Get("AZUREAUTH_CACHE_FILE")).Returns(filenameFromEnv);
-
-            CommandMain subject = this.serviceProvider.GetService<CommandMain>();
-            subject.CacheFilePath = "C:\\test\\absolute_from_option.cache";
-
-            subject.Resource = "f0e8d801-3a50-48fd-b2da-6476d6e832a2";
-            subject.Client = "e19f71ed-3b14-448d-9346-9eff9753646b";
-            subject.Tenant = "9f6227ee-3d14-473e-8bed-1281171ef8c9";
-
-            subject.EvaluateOptions().Should().BeTrue();
-            subject.CacheFilePath.Should().Be("C:\\test\\absolute_from_option.cache");
-        }
-
-        /// <summary>
-        /// The test to evaluate a default cache file name.
-        /// </summary>
-        [Test]
-        [Platform("Win")] // Only valid on Windows
-        public void TestCacheFileOptionWithNoParameter()
-        {
-            CommandMain subject = this.serviceProvider.GetService<CommandMain>();
-            subject.Resource = "f0e8d801-3a50-48fd-b2da-6476d6e832a2";
-            subject.Client = "e19f71ed-3b14-448d-9346-9eff9753646b";
-            subject.Tenant = "9f6227ee-3d14-473e-8bed-1281171ef8c9";
-
-            subject.EvaluateOptions().Should().BeTrue();
-
-            string appData = Environment.GetFolderPath(Environment.SpecialFolder.LocalApplicationData);
-            string absolutePath = Path.Combine(appData, ".IdentityService", $"msal_{subject.Tenant}.cache");
-            string expected = absolutePath;
-
-            subject.CacheFilePath.Should().Be(expected);
-        }
-
-        /// <summary>
-        /// The test to evaluate a relative cache path,
-        /// which should return false since we only expect an absolute path.
-        /// </summary>
-        [Test]
-        [Platform("Win")] // Only valid on Windows
-        public void TestCacheFileOptionWithRelativePath()
-        {
-            CommandMain subject = this.serviceProvider.GetService<CommandMain>();
-            subject.Resource = "f0e8d801-3a50-48fd-b2da-6476d6e832a2";
-            subject.Client = "e19f71ed-3b14-448d-9346-9eff9753646b";
-            subject.Tenant = "9f6227ee-3d14-473e-8bed-1281171ef8c9";
-
-            string path = "..\\test\\relative.cache";
-            subject.CacheFilePath = path;
-            subject.EvaluateOptions().Should().BeFalse();
-        }
-
-        /// <summary>
-        /// The test to evaluate a Window absolute cache path.
-        /// </summary>
-        [Test]
-        [Platform("Win")] // Only valid on Windows
-        public void TestCacheFileOptionWithWindowsAbsolutePath()
-        {
-            CommandMain subject = this.serviceProvider.GetService<CommandMain>();
-            subject.Resource = "f0e8d801-3a50-48fd-b2da-6476d6e832a2";
-            subject.Client = "e19f71ed-3b14-448d-9346-9eff9753646b";
-            subject.Tenant = "9f6227ee-3d14-473e-8bed-1281171ef8c9";
-
-            string path = "C:\\test\\absolute.cache";
-            subject.CacheFilePath = path;
-            subject.EvaluateOptions().Should().BeTrue();
-            subject.CacheFilePath.Should().Be(path);
-        }
-
-        /// <summary>
-<<<<<<< HEAD
-        /// Test to validate user interactive env.
-        /// </summary>
-        [Test]
-        public void InteractivityIsDisabledIfEnvVarIsSetToNonEmpty()
-        {
-            CommandMain subject = this.serviceProvider.GetService<CommandMain>();
-            this.envMock.Setup(e => e.Get("AZUREAUTH_DISABLE_INTERACTIVITY")).Returns("1");
-            subject.InteractivityDisabled().Should().BeTrue();
-
-            this.envMock.Setup(e => e.Get("AZUREAUTH_DISABLE_INTERACTIVITY")).Returns("non-empty-string");
-            subject.InteractivityDisabled().Should().BeTrue();
-        }
-
-        /// <summary>
-        /// Test to validate user interactive env.
-        /// </summary>
-        [Test]
-        public void InteractivityIsNotDisabledIfEnvVarIsSetToEmpty()
-        {
-            CommandMain subject = this.serviceProvider.GetService<CommandMain>();
-            this.envMock.Setup(e => e.Get("AZUREAUTH_DISABLE_INTERACTIVITY")).Returns(string.Empty);
-            subject.InteractivityDisabled().Should().BeFalse();
-        }
-
-        /// <summary>
-        /// Test to validate user interactive env.
-        /// </summary>
-        [Test]
-        public void InteractivityIsNotDisabledIfEnvVarsAreNotSet()
-        {
-            CommandMain subject = this.serviceProvider.GetService<CommandMain>();
-            subject.InteractivityDisabled().Should().BeFalse();
-=======
-        /// Test to generate event data from a null authflow result.
-        /// </summary>
-        [Test]
-        public void TestGenerateEvent_FromNullAuthResult()
-        {
-            AuthFlowResult authFlowResult = null;
-            var subject = this.serviceProvider.GetService<CommandMain>();
-
-            // Act
-            var eventData = subject.AuthFlowEventData(authFlowResult);
-
-            // Assert
-            eventData.Should().BeNull();
-        }
-
-        /// <summary>
-        /// Test to generate event data from an authflow result with null token result and null errors.
-        /// </summary>
-        [Test]
-        public void TestGenerateEvent_From_AuthFlowResult_With_Null_TokenResult_Null_Errors()
-        {
-            AuthFlowResult authFlowResult = new AuthFlowResult(null, null, "AuthFlowName");
-            var subject = this.serviceProvider.GetService<CommandMain>();
-
-            // Act
-            var eventData = subject.AuthFlowEventData(authFlowResult);
-
-            // Assert
-            eventData.Properties.Should().NotContainKey("msal_correlation_ids");
-            eventData.Properties.Should().NotContainKey("error_messages");
-            eventData.Measures.Should().NotContainKey("token_validity_hours");
-            eventData.Properties.Should().NotContainKey("silent");
-
-            eventData.Properties.Should().Contain("authflow", "AuthFlowName");
-            eventData.Properties.Should().Contain("success", "False");
-            eventData.Measures.Should().ContainKey("duration_milliseconds");
-        }
-
-        /// <summary>
-        /// Test to generate event data from an authflow result with null token result and some errors.
-        /// </summary>
-        [Test]
-        public void TestGenerateEvent_From_AuthFlowResult_With_Errors_And_Null_TokenResult()
-        {
-            var errors = new[]
-            {
-                new Exception("Exception 1."),
-            };
-
-            AuthFlowResult authFlowResult = new AuthFlowResult(null, errors, "AuthFlowName");
-            var subject = this.serviceProvider.GetService<CommandMain>();
-
-            // Act
-            var eventData = subject.AuthFlowEventData(authFlowResult);
-
-            // Assert
-            eventData.Properties.Should().NotContainKey("msal_correlation_ids");
-            eventData.Measures.Should().NotContainKey("token_validity_minutes");
-            eventData.Properties.Should().NotContainKey("silent");
-            eventData.Properties.Should().Contain("authflow", "AuthFlowName");
-            eventData.Properties.Should().Contain("success", "False");
-            eventData.Properties.Should().Contain("error_messages", "System.Exception: Exception 1.");
-            eventData.Measures.Should().ContainKey("duration_milliseconds");
-        }
-
-        /// <summary>
-        /// Test to generate event data from an authflow result with token result and msal errors.
-        /// </summary>
-        [Test]
-        public void TestGenerateEvent_From_AuthFlowResult_With_MsalErrors_And_TokenResult()
-        {
-            // TODO
-            var correlationID1 = Guid.NewGuid().ToString();
-            var msalServiceException = new MsalServiceException("errorcode", "An MSAL Service Exception message");
-            msalServiceException.CorrelationId = correlationID1;
-
-            var msalUIRequiredException = new MsalUiRequiredException("errorcode", "An MSAL UI Required Exception message");
-            msalUIRequiredException.CorrelationId = null;
-
-            var errors = new[]
-            {
-                msalServiceException,
-                msalUIRequiredException,
-            };
-
-            var tokenResultCorrelationID = Guid.NewGuid();
-            var tokenResult = new TokenResult(new JsonWebToken(FakeToken), tokenResultCorrelationID);
-
-            AuthFlowResult authFlowResult = new AuthFlowResult(tokenResult, errors, "AuthFlowName");
-            var subject = this.serviceProvider.GetService<CommandMain>();
-
-            var expectedCorrelationIDs = $"{correlationID1}, {tokenResultCorrelationID}";
-
-            // Act
-            var eventData = subject.AuthFlowEventData(authFlowResult);
-
-            // Assert
-            eventData.Properties.Should().Contain("authflow", "AuthFlowName");
-            eventData.Properties.Should().Contain("success", "True");
-            eventData.Properties.Should().Contain("msal_correlation_ids", expectedCorrelationIDs);
-            eventData.Properties.Should().Contain("silent", "False");
-            eventData.Properties.Should().Contain("error_messages", "Microsoft.Identity.Client.MsalServiceException: An MSAL Service Exception message\nMicrosoft.Identity.Client.MsalUiRequiredException: An MSAL UI Required Exception message");
-            eventData.Measures.Should().ContainKey("token_validity_minutes");
-            eventData.Measures.Should().ContainKey("duration_milliseconds");
-        }
-
-        /// <summary>
-        /// Test to generate event data from an authflow result with token result and no errors.
-        /// </summary>
-        [Test]
-        public void TestGenerateEvent_From_AuthFlowResult_With_TokenResult_And_Null_Errors()
-        {
-            // TODO
-            var tokenResultCorrelationID = Guid.NewGuid();
-            var tokenResult = new TokenResult(new JsonWebToken(FakeToken), tokenResultCorrelationID);
-
-            AuthFlowResult authFlowResult = new AuthFlowResult(tokenResult, null, "AuthFlowName");
-            var subject = this.serviceProvider.GetService<CommandMain>();
-
-            var expectedCorrelationIDs = $"{tokenResultCorrelationID}";
-
-            // Act
-            var eventData = subject.AuthFlowEventData(authFlowResult);
-
-            // Assert
-            eventData.Properties.Should().NotContainKey("error_messages");
-            eventData.Properties.Should().Contain("authflow", "AuthFlowName");
-            eventData.Properties.Should().Contain("success", "True");
-            eventData.Properties.Should().Contain("msal_correlation_ids", expectedCorrelationIDs);
-            eventData.Properties.Should().Contain("silent", "False");
-            eventData.Measures.Should().ContainKey("token_validity_minutes");
-            eventData.Measures.Should().ContainKey("duration_milliseconds");
->>>>>>> 03fca2c7
-        }
-
-        /// <summary>
-        /// The root path.
-        /// </summary>
-        /// <param name="filename">
-        /// The filename.
-        /// </param>
-        /// <returns>
-        /// The <see cref="string"/>.
-        /// </returns>
-        private static string RootPath(string filename)
-        {
-            if (RuntimeInformation.IsOSPlatform(OSPlatform.Windows))
-            {
-                return $"{RootDriveWindows}{filename}";
-            }
-            else
-            {
-                return $"{RootDriveUnix}{filename}";
-            }
-        }
-
-        /// <summary>
-        /// The root drive.
-        /// </summary>
-        /// <returns>
-        /// The <see cref="string"/>.
-        /// </returns>
-        private static string RootDrive() => RuntimeInformation.IsOSPlatform(OSPlatform.Windows) ? RootDriveWindows : RootDriveUnix;
-    }
-}
+// Copyright (c) Microsoft Corporation.
+// Licensed under the MIT License.
+
+namespace Microsoft.Authentication.AzureAuth.Test
+{
+    using System;
+    using System.Collections.Generic;
+    using System.IO;
+    using System.IO.Abstractions;
+    using System.IO.Abstractions.TestingHelpers;
+    using System.Runtime.InteropServices;
+    using FluentAssertions;
+    using Microsoft.Authentication.MSALWrapper;
+    using Microsoft.Extensions.DependencyInjection;
+    using Microsoft.Extensions.Logging;
+    using Microsoft.Identity.Client;
+    using Microsoft.IdentityModel.JsonWebTokens;
+    using Microsoft.Office.Lasso.Interfaces;
+    using Microsoft.Office.Lasso.Telemetry;
+
+    using Moq;
+
+    using NLog.Extensions.Logging;
+    using NLog.Targets;
+    using NUnit.Framework;
+
+    /// <summary>
+    /// The command main test.
+    /// </summary>
+    internal class CommandMainTest
+    {
+        private const string FakeToken = "eyJhbGciOiJSUzI1NiIsInR5cCI6IkpXVCIsInJoIjoieHh4IiwieDV0IjoieHh4Iiwia2lkIjoieHh4In0.eyJzdWIiOiIxMjM0NTY3ODkwIiwibmFtZSI6IkpvaG4gRG9lIiwiYXVkIjoiMTExMTExMTEtMTExMS0xMTExLTExMTEtMTExMTExMTExMTExIiwiaWF0IjoxNjE3NjY0Mjc2LCJuYmYiOjE2MTc2NjQyNzYsImV4cCI6MTYxNzY2ODE3NiwiYWNyIjoiMSIsImFpbyI6IllTQjBiM1JoYkd4NUlHWmhhMlVnYTJWNUlDTWtKVjQ9Iiwic2NwIjoidXNlcl9pbXBlcnNvbmF0aW9uIiwidW5pcXVlX25hbWUiOiJreXJhZGVyQG1pY3Jvc29mdC5jb20iLCJ1cG4iOiJreXJhZGVyQG1pY3Jvc29mdC5jb20iLCJ2ZXIiOiIxLjAifQ.bNc3QlL4zIClzFqH68A4hxsR7K-jabQvzB2EodgujQqc0RND_VLVkk2h3iDy8so3azN-964c2z5AiBGY6PVtWKYB-h0Z_VnzbebhDjzPLspEsANyQxaDX_ugOrf7BerQOtILWT5Vqs-A3745Bh0eTDFZpobmeENpANNhRE-yKwScjU8BDY9RimdrA2Z00V0lSliUQwnovWmtfdlbEpWObSFQAK7wCcNnUesV-jNZAUMrDkmTItPA9Z1Ks3NUbqdqMP3D6n99sy8DxQeFmbNQGYocYqI7QH24oNXODq0XB-2zpvCqy4T2jiBLgN_XEaZ5zTzEOzztpgMIWH1AUvEIyw";
+        private const string InvalidTOML = @"[invalid TOML"; // Note the missing closing square bracket here.
+        private const string CompleteAliasTOML = @"
+[alias.contoso]
+resource = ""67eeda51-3891-4101-a0e3-bf0c64047157""
+client = ""73e5793e-8f71-4da2-9f71-575cb3019b37""
+domain = ""contoso.com""
+tenant = ""a3be859b-7f9a-4955-98ed-f3602dbd954c""
+scopes = [ "".default"", ]
+prompt_hint = ""sample prompt hint.""
+";
+
+        private const string PartialAliasTOML = @"
+[alias.fabrikam]
+resource = ""ab7e45b7-ea4c-458c-97bd-670ccb543376""
+domain = ""fabrikam.com""
+";
+
+        private const string InvalidAliasTOML = @"
+[alias.litware]
+domain = ""litware.com""
+invalid_key = ""this is not a valid alias key""
+";
+
+        private const string RootDriveWindows = @"Z:\";
+        private const string RootDriveUnix = "/";
+        private const string PromptHintPrefix = "AzureAuth";
+
+        private CommandExecuteEventData eventData;
+        private IFileSystem fileSystem;
+        private IServiceProvider serviceProvider;
+        private MemoryTarget logTarget;
+        private Mock<ITokenFetcher> tokenFetcherMock;
+        private Mock<IEnv> envMock;
+        private Mock<ITelemetryService> telemetryServiceMock;
+
+        /// <summary>
+        /// The setup.
+        /// </summary>
+        [SetUp]
+        public void Setup()
+        {
+            this.eventData = new CommandExecuteEventData();
+            this.fileSystem = new MockFileSystem();
+            this.fileSystem.Directory.CreateDirectory(RootDrive());
+
+            // Setup in memory logging target with NLog - allows making assertions against what has been logged.
+            var loggingConfig = new NLog.Config.LoggingConfiguration();
+            this.logTarget = new MemoryTarget("memory_target");
+            this.logTarget.Layout = "${message}"; // Define a simple layout so we don't get timestamps in messages.
+            loggingConfig.AddTarget(this.logTarget);
+            loggingConfig.AddRuleForAllLevels(this.logTarget);
+
+            // Setup moq token fetcher
+            // When registering the token fetcher here the DI framework will match against
+            // the most specific constructor (i.e. most params) that it knows how to construct.
+            // Meaning all param types are also registered with the DI service provider.
+            this.tokenFetcherMock = new Mock<ITokenFetcher>(MockBehavior.Strict);
+
+            this.envMock = new Mock<IEnv>(MockBehavior.Strict);
+            this.telemetryServiceMock = new Mock<ITelemetryService>(MockBehavior.Strict);
+
+            // Environment variables should be null by default.
+            this.envMock.Setup(env => env.Get(It.IsAny<string>())).Returns((string)null);
+
+            // Setup Dependency Injection container to provide logger and out class under test (the "subject").
+            this.serviceProvider = new ServiceCollection()
+                .AddLogging(loggingBuilder =>
+                {
+                    loggingBuilder.ClearProviders();
+                    loggingBuilder.SetMinimumLevel(Microsoft.Extensions.Logging.LogLevel.Trace);
+                    loggingBuilder.AddNLog(loggingConfig);
+                })
+                .AddSingleton(this.eventData)
+                .AddSingleton(this.fileSystem)
+                .AddSingleton<ITokenFetcher>(this.tokenFetcherMock.Object)
+                .AddSingleton<IEnv>(this.envMock.Object)
+                .AddSingleton<ITelemetryService>(this.telemetryServiceMock.Object)
+                .AddTransient<CommandMain>()
+                .BuildServiceProvider();
+        }
+
+        /// <summary>
+        /// The test to evaluate options provided alias missing config file.
+        /// </summary>
+        [Test]
+        public void TestEvaluateOptionsProvidedAliasMissingConfigFile()
+        {
+            CommandMain subject = this.serviceProvider.GetService<CommandMain>();
+            subject.AliasName = "contoso";
+            this.envMock.Setup(e => e.Get("AZUREAUTH_CONFIG")).Returns((string)null);
+
+            subject.EvaluateOptions().Should().BeFalse();
+            this.logTarget.Logs.Should().Contain("The --alias field was given, but no --config was specified.");
+        }
+
+        /// <summary>
+        /// The test for evaluating options provided alias not in empty config file.
+        /// </summary>
+        [Test]
+        public void TestEvaluateOptionsProvidedAliasNotInEmptyConfigFile()
+        {
+            string configFile = RootPath("empty.toml");
+            this.fileSystem.File.Create(configFile);
+
+            CommandMain subject = this.serviceProvider.GetService<CommandMain>();
+            subject.AliasName = "notfound";
+            subject.ConfigFilePath = configFile;
+
+            subject.EvaluateOptions().Should().BeFalse();
+            this.logTarget.Logs.Should().Contain($"Alias 'notfound' was not found in {configFile}");
+        }
+
+        /// <summary>
+        /// The test to evaluate options provided alias not in populated config file.
+        /// </summary>
+        [Test]
+        public void TestEvaluateOptionsProvidedAliasNotInPopulatedConfigFile()
+        {
+            string configFile = RootPath("partial.toml");
+            this.fileSystem.File.WriteAllText(configFile, PartialAliasTOML);
+
+            CommandMain subject = this.serviceProvider.GetService<CommandMain>();
+            subject.AliasName = "notfound";
+            subject.ConfigFilePath = configFile;
+
+            subject.EvaluateOptions().Should().BeFalse();
+            this.logTarget.Logs.Should().Contain($"Alias 'notfound' was not found in {configFile}");
+        }
+
+        /// <summary>
+        /// The test to evaluate options provided alias without command line options.
+        /// </summary>
+        [Test]
+        public void TestEvaluateOptionsProvidedAliasWithoutCommandLineOptions()
+        {
+            string configFile = RootPath("complete.toml");
+            this.fileSystem.File.WriteAllText(configFile, CompleteAliasTOML);
+            Alias expected = new Alias
+            {
+                Resource = "67eeda51-3891-4101-a0e3-bf0c64047157",
+                Client = "73e5793e-8f71-4da2-9f71-575cb3019b37",
+                Domain = "contoso.com",
+                Tenant = "a3be859b-7f9a-4955-98ed-f3602dbd954c",
+                Scopes = new List<string> { ".default" },
+                PromptHint = "sample prompt hint.",
+            };
+
+            CommandMain subject = this.serviceProvider.GetService<CommandMain>();
+            subject.AliasName = "contoso";
+            subject.ConfigFilePath = configFile;
+
+            subject.EvaluateOptions().Should().BeTrue();
+            subject.TokenFetcherOptions.Should().BeEquivalentTo(expected);
+        }
+
+        /// <summary>
+        /// The test to evaluate options provided alias with command line options.
+        /// </summary>
+        [Test]
+        public void TestEvaluateOptionsProvidedAliasWithCommandLineOptions()
+        {
+            string configFile = RootPath("complete.toml");
+            string clientOverride = "3933d919-5ba4-4eb7-b4b1-19d33e8b82c0";
+            this.fileSystem.File.WriteAllText(configFile, CompleteAliasTOML);
+            Alias expected = new Alias
+            {
+                Resource = "67eeda51-3891-4101-a0e3-bf0c64047157",
+                Client = clientOverride,
+                Domain = "contoso.com",
+                Tenant = "a3be859b-7f9a-4955-98ed-f3602dbd954c",
+                Scopes = new List<string> { ".default" },
+                PromptHint = "sample prompt hint.",
+            };
+
+            CommandMain subject = this.serviceProvider.GetService<CommandMain>();
+            subject.AliasName = "contoso";
+            subject.ConfigFilePath = configFile;
+
+            // Specify a client override on the command line.
+            subject.Client = clientOverride;
+
+            subject.EvaluateOptions().Should().BeTrue();
+            subject.TokenFetcherOptions.Should().BeEquivalentTo(expected);
+        }
+
+        /// <summary>
+        /// Assert evaluate options provided alias with env var configured config file.
+        /// </summary>
+        [Test]
+        public void TestEvaluateOptionsProvidedAliasWithEnvVarConfig()
+        {
+            string configFile = RootPath("complete.toml");
+            string clientOverride = "3933d919-5ba4-4eb7-b4b1-19d33e8b82c0";
+            this.fileSystem.File.WriteAllText(configFile, CompleteAliasTOML);
+            Alias expected = new Alias
+            {
+                Resource = "67eeda51-3891-4101-a0e3-bf0c64047157",
+                Client = clientOverride,
+                Domain = "contoso.com",
+                Tenant = "a3be859b-7f9a-4955-98ed-f3602dbd954c",
+                Scopes = new List<string> { ".default" },
+                PromptHint = "sample prompt hint.",
+            };
+
+            CommandMain subject = this.serviceProvider.GetService<CommandMain>();
+            subject.AliasName = "contoso";
+            subject.ConfigFilePath = null;
+
+            // Specify config via env var
+            this.envMock.Setup(e => e.Get("AZUREAUTH_CONFIG")).Returns(configFile);
+
+            // Specify a client override on the command line.
+            subject.Client = clientOverride;
+
+            subject.EvaluateOptions().Should().BeTrue();
+            subject.TokenFetcherOptions.Should().BeEquivalentTo(expected);
+            this.envMock.VerifyAll();
+        }
+
+        /// <summary>
+        /// The test to evaluate options provided invalid config.
+        /// </summary>
+        [Test]
+        public void TestEvaluateOptionsProvidedInvalidConfig()
+        {
+            string configFile = RootPath("invalid.toml");
+            this.fileSystem.File.WriteAllText(configFile, InvalidTOML);
+
+            CommandMain subject = this.serviceProvider.GetService<CommandMain>();
+            subject.AliasName = "contoso";
+            subject.ConfigFilePath = configFile;
+
+            subject.EvaluateOptions().Should().BeFalse();
+            this.logTarget.Logs.Should().ContainMatch($"Error parsing TOML in config file at '{configFile}':*");
+        }
+
+        /// <summary>
+        /// The test to evaluate options provided invalid alias.
+        /// </summary>
+        [Test]
+        public void TestEvaluateOptionsProvidedInvalidAlias()
+        {
+            string configFile = RootPath("invalid.toml");
+            this.fileSystem.File.WriteAllText(configFile, InvalidAliasTOML);
+
+            CommandMain subject = this.serviceProvider.GetService<CommandMain>();
+            subject.AliasName = "litware";
+            subject.ConfigFilePath = configFile;
+
+            subject.EvaluateOptions().Should().BeFalse();
+            this.logTarget.Logs.Should().ContainMatch($"Error parsing TOML in config file at '{configFile}':*");
+        }
+
+        /// <summary>
+        /// The test to evaluate options without alias missing resource.
+        /// </summary>
+        [Test]
+        public void TestEvaluateOptionsWithoutAliasMissingResource()
+        {
+            CommandMain subject = this.serviceProvider.GetService<CommandMain>();
+            subject.Resource = null;
+            subject.Client = "e19f71ed-3b14-448d-9346-9eff9753646b";
+            subject.Tenant = "9f6227ee-3d14-473e-8bed-1281171ef8c9";
+
+            subject.EvaluateOptions().Should().BeFalse();
+            this.logTarget.Logs.Should().Contain("The --resource field is required.");
+        }
+
+        /// <summary>
+        /// The test to evaluate options without alias missing client.
+        /// </summary>
+        [Test]
+        public void TestEvaluateOptionsWithoutAliasMissingClient()
+        {
+            CommandMain subject = this.serviceProvider.GetService<CommandMain>();
+            subject.Resource = "f0e8d801-3a50-48fd-b2da-6476d6e832a2";
+            subject.Client = null;
+            subject.Tenant = "9f6227ee-3d14-473e-8bed-1281171ef8c9";
+
+            subject.EvaluateOptions().Should().BeFalse();
+            this.logTarget.Logs.Should().Contain("The --client field is required.");
+        }
+
+        /// <summary>
+        /// The test to evaluate options without alias missing tenant.
+        /// </summary>
+        [Test]
+        public void TestEvaluateOptionsWithoutAliasMissingTenant()
+        {
+            CommandMain subject = this.serviceProvider.GetService<CommandMain>();
+            subject.Resource = "f0e8d801-3a50-48fd-b2da-6476d6e832a2";
+            subject.Client = "e19f71ed-3b14-448d-9346-9eff9753646b";
+            subject.Tenant = null;
+
+            subject.EvaluateOptions().Should().BeFalse();
+            this.logTarget.Logs.Should().Contain("The --tenant field is required.");
+        }
+
+        /// <summary>
+        /// The test to evaluate options without alias missing required options.
+        /// </summary>
+        [Test]
+        public void TestEvaluateOptionsWithoutAliasMissingRequiredOptions()
+        {
+            CommandMain subject = this.serviceProvider.GetService<CommandMain>();
+            subject.Resource = null;
+            subject.Client = null;
+            subject.Tenant = null;
+
+            subject.EvaluateOptions().Should().BeFalse();
+            this.logTarget.Logs.Should().Contain(new[]
+            {
+                "The --resource field is required.",
+                "The --client field is required.",
+                "The --tenant field is required.",
+            });
+        }
+
+        /// <summary>
+        /// The test to evaluate options without alias valid command line options.
+        /// </summary>
+        [Test]
+        public void TestEvaluateOptionsWithoutAliasValidCommandLineOptions()
+        {
+            Alias expected = new Alias
+            {
+                Resource = "f0e8d801-3a50-48fd-b2da-6476d6e832a2",
+                Client = "e19f71ed-3b14-448d-9346-9eff9753646b",
+                Domain = null,
+                Tenant = "9f6227ee-3d14-473e-8bed-1281171ef8c9",
+                Scopes = null,
+            };
+
+            CommandMain subject = this.serviceProvider.GetService<CommandMain>();
+            subject.Resource = "f0e8d801-3a50-48fd-b2da-6476d6e832a2";
+            subject.Client = "e19f71ed-3b14-448d-9346-9eff9753646b";
+            subject.Tenant = "9f6227ee-3d14-473e-8bed-1281171ef8c9";
+
+            subject.EvaluateOptions().Should().BeTrue();
+            subject.TokenFetcherOptions.Should().BeEquivalentTo(expected);
+        }
+
+        /// <summary>
+        /// The test to ensure the prompt hint text has a valid prefix with user's option.
+        /// </summary>
+        [Test]
+        public void TestPromptHintPrefix()
+        {
+            string promptHintOption = "Test Prompt Hint";
+
+            CommandMain.PrefixedPromptHint(promptHintOption)
+                .Should().BeEquivalentTo($"{PromptHintPrefix}: {promptHintOption}");
+        }
+
+        /// <summary>
+        /// The test to ensure the prompt hint text has a valid prefix without user's option.
+        /// </summary>
+        [Test]
+        public void TestPromptHintPrefixWithoutOption()
+        {
+            CommandMain.PrefixedPromptHint(null)
+                .Should().BeEquivalentTo(PromptHintPrefix);
+        }
+
+        /// <summary>
+        /// The test to evaluate a normal customized cache file path.
+        /// </summary>
+        [Test]
+        [Platform("Win")] // Only valid on Windows
+        public void TestCacheFileOptionWithNormalFilePath()
+        {
+            CommandMain subject = this.serviceProvider.GetService<CommandMain>();
+            subject.Resource = "f0e8d801-3a50-48fd-b2da-6476d6e832a2";
+            subject.Client = "e19f71ed-3b14-448d-9346-9eff9753646b";
+            subject.Tenant = "9f6227ee-3d14-473e-8bed-1281171ef8c9";
+
+            subject.CacheFilePath = "Z:\\normal.cache";
+            subject.EvaluateOptions().Should().BeTrue();
+            subject.CacheFilePath.Should().Be("Z:\\normal.cache");
+        }
+
+        /// <summary>
+        /// The test to evaluate an absolute cache file path in enviroment variables.
+        /// </summary>
+        [Test]
+        [Platform("Win")] // Only valid on Windows
+        public void TestCacheFileOptionWithNormalFilePathFromEnv()
+        {
+            string cacheFilePath = "C:\\test\\absolute_from_env.cache";
+            this.envMock.Setup(env => env.Get("AZUREAUTH_CACHE")).Returns(cacheFilePath);
+
+            CommandMain subject = this.serviceProvider.GetService<CommandMain>();
+            subject.Resource = "f0e8d801-3a50-48fd-b2da-6476d6e832a2";
+            subject.Client = "e19f71ed-3b14-448d-9346-9eff9753646b";
+            subject.Tenant = "9f6227ee-3d14-473e-8bed-1281171ef8c9";
+
+            subject.EvaluateOptions().Should().BeTrue();
+            subject.CacheFilePath.Should().Be(cacheFilePath);
+        }
+
+        /// <summary>
+        /// The test to evaluate the cache file name when both enviroment variable and option exist.
+        /// Ideally use option first.
+        /// </summary>
+        [Test]
+        [Platform("Win")] // Only valid on Windows
+        public void TestCacheFileOptionWithFilenameFromEnvAndOption()
+        {
+            string filenameFromEnv = "C:\\test\\absolute_from_env.cache";
+            this.envMock.Setup(env => env.Get("AZUREAUTH_CACHE_FILE")).Returns(filenameFromEnv);
+
+            CommandMain subject = this.serviceProvider.GetService<CommandMain>();
+            subject.CacheFilePath = "C:\\test\\absolute_from_option.cache";
+
+            subject.Resource = "f0e8d801-3a50-48fd-b2da-6476d6e832a2";
+            subject.Client = "e19f71ed-3b14-448d-9346-9eff9753646b";
+            subject.Tenant = "9f6227ee-3d14-473e-8bed-1281171ef8c9";
+
+            subject.EvaluateOptions().Should().BeTrue();
+            subject.CacheFilePath.Should().Be("C:\\test\\absolute_from_option.cache");
+        }
+
+        /// <summary>
+        /// The test to evaluate a default cache file name.
+        /// </summary>
+        [Test]
+        [Platform("Win")] // Only valid on Windows
+        public void TestCacheFileOptionWithNoParameter()
+        {
+            CommandMain subject = this.serviceProvider.GetService<CommandMain>();
+            subject.Resource = "f0e8d801-3a50-48fd-b2da-6476d6e832a2";
+            subject.Client = "e19f71ed-3b14-448d-9346-9eff9753646b";
+            subject.Tenant = "9f6227ee-3d14-473e-8bed-1281171ef8c9";
+
+            subject.EvaluateOptions().Should().BeTrue();
+
+            string appData = Environment.GetFolderPath(Environment.SpecialFolder.LocalApplicationData);
+            string absolutePath = Path.Combine(appData, ".IdentityService", $"msal_{subject.Tenant}.cache");
+            string expected = absolutePath;
+
+            subject.CacheFilePath.Should().Be(expected);
+        }
+
+        /// <summary>
+        /// The test to evaluate a relative cache path,
+        /// which should return false since we only expect an absolute path.
+        /// </summary>
+        [Test]
+        [Platform("Win")] // Only valid on Windows
+        public void TestCacheFileOptionWithRelativePath()
+        {
+            CommandMain subject = this.serviceProvider.GetService<CommandMain>();
+            subject.Resource = "f0e8d801-3a50-48fd-b2da-6476d6e832a2";
+            subject.Client = "e19f71ed-3b14-448d-9346-9eff9753646b";
+            subject.Tenant = "9f6227ee-3d14-473e-8bed-1281171ef8c9";
+
+            string path = "..\\test\\relative.cache";
+            subject.CacheFilePath = path;
+            subject.EvaluateOptions().Should().BeFalse();
+        }
+
+        /// <summary>
+        /// The test to evaluate a Window absolute cache path.
+        /// </summary>
+        [Test]
+        [Platform("Win")] // Only valid on Windows
+        public void TestCacheFileOptionWithWindowsAbsolutePath()
+        {
+            CommandMain subject = this.serviceProvider.GetService<CommandMain>();
+            subject.Resource = "f0e8d801-3a50-48fd-b2da-6476d6e832a2";
+            subject.Client = "e19f71ed-3b14-448d-9346-9eff9753646b";
+            subject.Tenant = "9f6227ee-3d14-473e-8bed-1281171ef8c9";
+
+            string path = "C:\\test\\absolute.cache";
+            subject.CacheFilePath = path;
+            subject.EvaluateOptions().Should().BeTrue();
+            subject.CacheFilePath.Should().Be(path);
+        }
+
+        /// <summary>
+        /// Test to generate event data from a null authflow result.
+        /// </summary>
+        [Test]
+        public void TestGenerateEvent_FromNullAuthResult()
+        {
+            AuthFlowResult authFlowResult = null;
+            var subject = this.serviceProvider.GetService<CommandMain>();
+
+            // Act
+            var eventData = subject.AuthFlowEventData(authFlowResult);
+
+            // Assert
+            eventData.Should().BeNull();
+        }
+
+        /// <summary>
+        /// Test to generate event data from an authflow result with null token result and null errors.
+        /// </summary>
+        [Test]
+        public void TestGenerateEvent_From_AuthFlowResult_With_Null_TokenResult_Null_Errors()
+        {
+            AuthFlowResult authFlowResult = new AuthFlowResult(null, null, "AuthFlowName");
+            var subject = this.serviceProvider.GetService<CommandMain>();
+
+            // Act
+            var eventData = subject.AuthFlowEventData(authFlowResult);
+
+            // Assert
+            eventData.Properties.Should().NotContainKey("msal_correlation_ids");
+            eventData.Properties.Should().NotContainKey("error_messages");
+            eventData.Measures.Should().NotContainKey("token_validity_hours");
+            eventData.Properties.Should().NotContainKey("silent");
+
+            eventData.Properties.Should().Contain("authflow", "AuthFlowName");
+            eventData.Properties.Should().Contain("success", "False");
+            eventData.Measures.Should().ContainKey("duration_milliseconds");
+        }
+
+        /// <summary>
+        /// Test to generate event data from an authflow result with null token result and some errors.
+        /// </summary>
+        [Test]
+        public void TestGenerateEvent_From_AuthFlowResult_With_Errors_And_Null_TokenResult()
+        {
+            var errors = new[]
+            {
+                new Exception("Exception 1."),
+            };
+
+            AuthFlowResult authFlowResult = new AuthFlowResult(null, errors, "AuthFlowName");
+            var subject = this.serviceProvider.GetService<CommandMain>();
+
+            // Act
+            var eventData = subject.AuthFlowEventData(authFlowResult);
+
+            // Assert
+            eventData.Properties.Should().NotContainKey("msal_correlation_ids");
+            eventData.Measures.Should().NotContainKey("token_validity_minutes");
+            eventData.Properties.Should().NotContainKey("silent");
+            eventData.Properties.Should().Contain("authflow", "AuthFlowName");
+            eventData.Properties.Should().Contain("success", "False");
+            eventData.Properties.Should().Contain("error_messages", "System.Exception: Exception 1.");
+            eventData.Measures.Should().ContainKey("duration_milliseconds");
+        }
+
+        /// <summary>
+        /// Test to generate event data from an authflow result with token result and msal errors.
+        /// </summary>
+        [Test]
+        public void TestGenerateEvent_From_AuthFlowResult_With_MsalErrors_And_TokenResult()
+        {
+            // TODO
+            var correlationID1 = Guid.NewGuid().ToString();
+            var msalServiceException = new MsalServiceException("errorcode", "An MSAL Service Exception message");
+            msalServiceException.CorrelationId = correlationID1;
+
+            var msalUIRequiredException = new MsalUiRequiredException("errorcode", "An MSAL UI Required Exception message");
+            msalUIRequiredException.CorrelationId = null;
+
+            var errors = new[]
+            {
+                msalServiceException,
+                msalUIRequiredException,
+            };
+
+            var tokenResultCorrelationID = Guid.NewGuid();
+            var tokenResult = new TokenResult(new JsonWebToken(FakeToken), tokenResultCorrelationID);
+
+            AuthFlowResult authFlowResult = new AuthFlowResult(tokenResult, errors, "AuthFlowName");
+            var subject = this.serviceProvider.GetService<CommandMain>();
+
+            var expectedCorrelationIDs = $"{correlationID1}, {tokenResultCorrelationID}";
+
+            // Act
+            var eventData = subject.AuthFlowEventData(authFlowResult);
+
+            // Assert
+            eventData.Properties.Should().Contain("authflow", "AuthFlowName");
+            eventData.Properties.Should().Contain("success", "True");
+            eventData.Properties.Should().Contain("msal_correlation_ids", expectedCorrelationIDs);
+            eventData.Properties.Should().Contain("silent", "False");
+            eventData.Properties.Should().Contain("error_messages", "Microsoft.Identity.Client.MsalServiceException: An MSAL Service Exception message\nMicrosoft.Identity.Client.MsalUiRequiredException: An MSAL UI Required Exception message");
+            eventData.Measures.Should().ContainKey("token_validity_minutes");
+            eventData.Measures.Should().ContainKey("duration_milliseconds");
+        }
+
+        /// <summary>
+        /// Test to generate event data from an authflow result with token result and no errors.
+        /// </summary>
+        [Test]
+        public void TestGenerateEvent_From_AuthFlowResult_With_TokenResult_And_Null_Errors()
+        {
+            // TODO
+            var tokenResultCorrelationID = Guid.NewGuid();
+            var tokenResult = new TokenResult(new JsonWebToken(FakeToken), tokenResultCorrelationID);
+
+            AuthFlowResult authFlowResult = new AuthFlowResult(tokenResult, null, "AuthFlowName");
+            var subject = this.serviceProvider.GetService<CommandMain>();
+
+            var expectedCorrelationIDs = $"{tokenResultCorrelationID}";
+
+            // Act
+            var eventData = subject.AuthFlowEventData(authFlowResult);
+
+            // Assert
+            eventData.Properties.Should().NotContainKey("error_messages");
+            eventData.Properties.Should().Contain("authflow", "AuthFlowName");
+            eventData.Properties.Should().Contain("success", "True");
+            eventData.Properties.Should().Contain("msal_correlation_ids", expectedCorrelationIDs);
+            eventData.Properties.Should().Contain("silent", "False");
+            eventData.Measures.Should().ContainKey("token_validity_minutes");
+            eventData.Measures.Should().ContainKey("duration_milliseconds");
+        }
+
+        /// <summary>
+        /// Test to validate user interactive env.
+        /// </summary>
+        [Test]
+        public void InteractivityIsDisabledIfEnvVarIsSetToNonEmpty()
+        {
+            CommandMain subject = this.serviceProvider.GetService<CommandMain>();
+            this.envMock.Setup(e => e.Get("AZUREAUTH_DISABLE_INTERACTIVITY")).Returns("1");
+            subject.InteractivityDisabled().Should().BeTrue();
+
+            this.envMock.Setup(e => e.Get("AZUREAUTH_DISABLE_INTERACTIVITY")).Returns("non-empty-string");
+            subject.InteractivityDisabled().Should().BeTrue();
+        }
+
+        /// <summary>
+        /// Test to validate user interactive env.
+        /// </summary>
+        [Test]
+        public void InteractivityIsNotDisabledIfEnvVarIsSetToEmpty()
+        {
+            CommandMain subject = this.serviceProvider.GetService<CommandMain>();
+            this.envMock.Setup(e => e.Get("AZUREAUTH_DISABLE_INTERACTIVITY")).Returns(string.Empty);
+            subject.InteractivityDisabled().Should().BeFalse();
+        }
+
+        /// <summary>
+        /// Test to validate user interactive env.
+        /// </summary>
+        [Test]
+        public void InteractivityIsNotDisabledIfEnvVarsAreNotSet()
+        {
+            CommandMain subject = this.serviceProvider.GetService<CommandMain>();
+            subject.InteractivityDisabled().Should().BeFalse();
+        }
+
+        /// <summary>
+        /// The root path.
+        /// </summary>
+        /// <param name="filename">
+        /// The filename.
+        /// </param>
+        /// <returns>
+        /// The <see cref="string"/>.
+        /// </returns>
+        private static string RootPath(string filename)
+        {
+            if (RuntimeInformation.IsOSPlatform(OSPlatform.Windows))
+            {
+                return $"{RootDriveWindows}{filename}";
+            }
+            else
+            {
+                return $"{RootDriveUnix}{filename}";
+            }
+        }
+
+        /// <summary>
+        /// The root drive.
+        /// </summary>
+        /// <returns>
+        /// The <see cref="string"/>.
+        /// </returns>
+        private static string RootDrive() => RuntimeInformation.IsOSPlatform(OSPlatform.Windows) ? RootDriveWindows : RootDriveUnix;
+    }
+}