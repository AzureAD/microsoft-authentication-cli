﻿<Project Sdk="Microsoft.NET.Sdk">

  <PropertyGroup Condition="$([MSBuild]::IsOSPlatform('Windows'))">
    <DefineConstants>PlatformWindows</DefineConstants>
    <BuiltInComInteropSupport>true</BuiltInComInteropSupport>
  </PropertyGroup>

<!-- Release configuration -->
  <PropertyGroup Condition="'$(Configuration)'=='release'">
    <PublishReadyToRun>true</PublishReadyToRun>
    <PublishReadyToRunShowWarnings>true</PublishReadyToRunShowWarnings>
    <PublishTrimmed>true</PublishTrimmed>
  </PropertyGroup>

  <PropertyGroup>
    <TargetFramework>net6.0</TargetFramework>
    <!-- Output an executable -->
    <PackageId>microsoft.authentication.azureauth</PackageId>
    <OutputType>Exe</OutputType>
    <AssemblyName>azureauth</AssemblyName>
    <RootNamespace>Microsoft.Authentication.AzureAuth</RootNamespace>

    <NuspecFile>AzureAuth.nuspec</NuspecFile>
    <NuspecProperties>$(NuspecProperties);Configuration=$(Configuration);Version=$(Version)$(VersionSuffix)</NuspecProperties>

    <!-- Stylecop warnings as errors flag for build to fail -->
    <TreatWarningsAsErrors>False</TreatWarningsAsErrors>
    <GenerateDocumentationFile>True</GenerateDocumentationFile>
  </PropertyGroup>

  <ItemGroup>
    <!-- Stylecop required items -->
    <AdditionalFiles Include="..\stylecop\stylecop.json" Link="stylecop.json" />
    <Compile Include="..\stylecop\GlobalSuppressions.cs" Link="GlobalSuppressions.cs" />
    <PackageReference Include="StyleCop.Analyzers" Version="1.1.118">
        <PrivateAssets>all</PrivateAssets>
        <IncludeAssets>runtime; build; native; contentfiles; analyzers; buildtransitive</IncludeAssets>
    </PackageReference>
  </ItemGroup>

  <ItemGroup>
<<<<<<< HEAD
    <PackageReference Include="Microsoft.Office.Lasso" Version="2023.2.6.2" />
    <PackageReference Include="Tomlyn" Version="0.16.2" />
=======
    <PackageReference Include="Microsoft.Office.Lasso" Version="2023.2.21.1" />
    <PackageReference Include="Tomlyn" Version="0.11.0" />
>>>>>>> c4fa6ee7
  </ItemGroup>

  <ItemGroup>
    <ProjectReference Include="..\MSALWrapper\MSALWrapper.csproj" />
  </ItemGroup>

  <!-- Assemblies we need to manually mark as roots so they are not trimmed. -->
  <ItemGroup Condition="$([MSBuild]::IsOSPlatform('Windows'))">
    <!-- Needed for Web mode on Windows -->
    <TrimmerRootAssembly Include="System.Private.CoreLib" />
  </ItemGroup>
</Project>
<|MERGE_RESOLUTION|>--- conflicted
+++ resolved
@@ -1,60 +1,55 @@
-﻿<Project Sdk="Microsoft.NET.Sdk">
-
-  <PropertyGroup Condition="$([MSBuild]::IsOSPlatform('Windows'))">
-    <DefineConstants>PlatformWindows</DefineConstants>
-    <BuiltInComInteropSupport>true</BuiltInComInteropSupport>
-  </PropertyGroup>
-
-<!-- Release configuration -->
-  <PropertyGroup Condition="'$(Configuration)'=='release'">
-    <PublishReadyToRun>true</PublishReadyToRun>
-    <PublishReadyToRunShowWarnings>true</PublishReadyToRunShowWarnings>
-    <PublishTrimmed>true</PublishTrimmed>
-  </PropertyGroup>
-
-  <PropertyGroup>
-    <TargetFramework>net6.0</TargetFramework>
-    <!-- Output an executable -->
-    <PackageId>microsoft.authentication.azureauth</PackageId>
-    <OutputType>Exe</OutputType>
-    <AssemblyName>azureauth</AssemblyName>
-    <RootNamespace>Microsoft.Authentication.AzureAuth</RootNamespace>
-
-    <NuspecFile>AzureAuth.nuspec</NuspecFile>
-    <NuspecProperties>$(NuspecProperties);Configuration=$(Configuration);Version=$(Version)$(VersionSuffix)</NuspecProperties>
-
-    <!-- Stylecop warnings as errors flag for build to fail -->
-    <TreatWarningsAsErrors>False</TreatWarningsAsErrors>
-    <GenerateDocumentationFile>True</GenerateDocumentationFile>
-  </PropertyGroup>
-
-  <ItemGroup>
-    <!-- Stylecop required items -->
-    <AdditionalFiles Include="..\stylecop\stylecop.json" Link="stylecop.json" />
-    <Compile Include="..\stylecop\GlobalSuppressions.cs" Link="GlobalSuppressions.cs" />
-    <PackageReference Include="StyleCop.Analyzers" Version="1.1.118">
-        <PrivateAssets>all</PrivateAssets>
-        <IncludeAssets>runtime; build; native; contentfiles; analyzers; buildtransitive</IncludeAssets>
-    </PackageReference>
-  </ItemGroup>
-
-  <ItemGroup>
-<<<<<<< HEAD
-    <PackageReference Include="Microsoft.Office.Lasso" Version="2023.2.6.2" />
-    <PackageReference Include="Tomlyn" Version="0.16.2" />
-=======
-    <PackageReference Include="Microsoft.Office.Lasso" Version="2023.2.21.1" />
-    <PackageReference Include="Tomlyn" Version="0.11.0" />
->>>>>>> c4fa6ee7
-  </ItemGroup>
-
-  <ItemGroup>
-    <ProjectReference Include="..\MSALWrapper\MSALWrapper.csproj" />
-  </ItemGroup>
-
-  <!-- Assemblies we need to manually mark as roots so they are not trimmed. -->
-  <ItemGroup Condition="$([MSBuild]::IsOSPlatform('Windows'))">
-    <!-- Needed for Web mode on Windows -->
-    <TrimmerRootAssembly Include="System.Private.CoreLib" />
-  </ItemGroup>
-</Project>
+﻿<Project Sdk="Microsoft.NET.Sdk">
+
+  <PropertyGroup Condition="$([MSBuild]::IsOSPlatform('Windows'))">
+    <DefineConstants>PlatformWindows</DefineConstants>
+    <BuiltInComInteropSupport>true</BuiltInComInteropSupport>
+  </PropertyGroup>
+
+<!-- Release configuration -->
+  <PropertyGroup Condition="'$(Configuration)'=='release'">
+    <PublishReadyToRun>true</PublishReadyToRun>
+    <PublishReadyToRunShowWarnings>true</PublishReadyToRunShowWarnings>
+    <PublishTrimmed>true</PublishTrimmed>
+  </PropertyGroup>
+
+  <PropertyGroup>
+    <TargetFramework>net6.0</TargetFramework>
+    <!-- Output an executable -->
+    <PackageId>microsoft.authentication.azureauth</PackageId>
+    <OutputType>Exe</OutputType>
+    <AssemblyName>azureauth</AssemblyName>
+    <RootNamespace>Microsoft.Authentication.AzureAuth</RootNamespace>
+
+    <NuspecFile>AzureAuth.nuspec</NuspecFile>
+    <NuspecProperties>$(NuspecProperties);Configuration=$(Configuration);Version=$(Version)$(VersionSuffix)</NuspecProperties>
+
+    <!-- Stylecop warnings as errors flag for build to fail -->
+    <TreatWarningsAsErrors>False</TreatWarningsAsErrors>
+    <GenerateDocumentationFile>True</GenerateDocumentationFile>
+  </PropertyGroup>
+
+  <ItemGroup>
+    <!-- Stylecop required items -->
+    <AdditionalFiles Include="..\stylecop\stylecop.json" Link="stylecop.json" />
+    <Compile Include="..\stylecop\GlobalSuppressions.cs" Link="GlobalSuppressions.cs" />
+    <PackageReference Include="StyleCop.Analyzers" Version="1.1.118">
+        <PrivateAssets>all</PrivateAssets>
+        <IncludeAssets>runtime; build; native; contentfiles; analyzers; buildtransitive</IncludeAssets>
+    </PackageReference>
+  </ItemGroup>
+
+  <ItemGroup>
+    <PackageReference Include="Tomlyn" Version="0.16.2" />
+    <PackageReference Include="Microsoft.Office.Lasso" Version="2023.2.21.1" />
+  </ItemGroup>
+
+  <ItemGroup>
+    <ProjectReference Include="..\MSALWrapper\MSALWrapper.csproj" />
+  </ItemGroup>
+
+  <!-- Assemblies we need to manually mark as roots so they are not trimmed. -->
+  <ItemGroup Condition="$([MSBuild]::IsOSPlatform('Windows'))">
+    <!-- Needed for Web mode on Windows -->
+    <TrimmerRootAssembly Include="System.Private.CoreLib" />
+  </ItemGroup>
+</Project>