// Copyright (c) Microsoft Corporation.
// Licensed under the MIT License.

namespace Microsoft.Authentication.AzureAuth
{
    using System;
    using System.Collections.Generic;
    using System.Linq;
    using System.Text.Json;
    using Microsoft.Identity.Client;

    /// <summary>
    /// The exception list to string converter.
    /// </summary>
    public static class ExceptionListToStringConverter
    {
        /// <summary>
        /// Executes the convertion of exceptions to a JSON string.
        /// </summary>
        /// <param name="exceptions">List of exceptions.</param>
        /// <returns>JSON format of exception list.</returns>
        public static string Execute(IEnumerable<Exception> exceptions)
        {
            List<SerializableException> serializableExceptions = new List<SerializableException>();
            foreach (Exception exception in exceptions)
            {
                var customException = new SerializableException(exception);
                serializableExceptions.Add(customException);
            }

            return JsonSerializer.Serialize(serializableExceptions);
        }

        /// <summary>
        /// CustomException class with only select properties of Exception class.
        /// </summary>
        public class SerializableException
        {
            private string message;

            /// <summary>
            /// Initializes a new instance of the <see cref="SerializableException"/> class.
            /// </summary>
            /// <param name="exception">Exception.</param>
            public SerializableException(Exception exception)
            {
                if (exception == null)
                {
                    throw new ArgumentNullException(nameof(exception));
                }

                if (exception.Message != null)
                {
                    this.Message = exception.Message;
                }

                if (exception.InnerException != null)
                {
                    // This is a recursive call where the InnerExceptions are converted to SerializableExceptions until no InnerExceptions are found.
                    this.InnerException = new SerializableException(exception.InnerException);
                }

                this.ExceptionType = $"{exception.GetType()}";
                this.SetAADErrorCode(exception);
                this.SetCorrelationID(exception);
            }

            /// <summary>
            /// Initializes a new instance of the <see cref="SerializableException"/> class without intitializing the properties.
            /// </summary>
            public SerializableException()
            {
            }

            /// <summary>Gets or sets Message.</summary>
            public string Message
            {
                get => this.message;
                set
                {
                    this.message = value.Replace("\r", string.Empty);
                }
            }

            /// <summary>Gets or sets InnerException.</summary>
            public SerializableException InnerException { get; set; }

            /// <summary>Gets or sets Type.</summary>
            /// Note: This property is intentionally made of type `string` instead of `System.Type`.
            /// This is because `System.Type` instances cannot be serialized using `System.text.JSONSerializer` for security reasons.
            /// For more information, see https://learn.microsoft.com/en-us/dotnet/framework/data/adonet/dataset-datatable-dataview/security-guidance
            public string ExceptionType { get; set; }

            /// <summary>Gets or Sets AADErrorCode.</summary>
            public string AADErrorCode { get; set; }

            /// <summary>Gets or Sets CorrelationIds.</summary>
            public string CorrelationId { get; set; }

            /// <summary>
            /// Sets the error code.
            /// </summary>
<<<<<<< HEAD
            /// <param name="exception">Exception from which error code is extracted.</param>
=======
            /// <param name="exception">exception from which error code is extracted.</param>
>>>>>>> ee92b0f3
            private void SetAADErrorCode(Exception exception)
            {
                var exceptionType = exception.GetType();
                if (exceptionType == typeof(MsalClientException) ||
                    exceptionType == typeof(MsalServiceException) ||
                    exceptionType == typeof(MsalUiRequiredException))
                {
                    var msalException = (MsalException)exception;
                    if (msalException.ErrorCode != null)
                    {
                        // AAD error codes have the prefix AADSTS to the `ErrorCode` property of an `MsalException` class.
                        // See https://learn.microsoft.com/en-us/azure/active-directory/develop/reference-aadsts-error-codes
                        this.AADErrorCode = $"AADSTS{msalException.ErrorCode}";
                    }
                }
            }

            /// <summary>
            /// Extracts correlation ID from the exception.
            /// </summary>
            /// <param name="exception">exception from which correlation IDs are extracted.</param>
            private void SetCorrelationID(Exception exception)
            {
                if (exception.GetType() == typeof(MsalServiceException))
                {
                    var msalServiceException = (MsalServiceException)exception;
                    if (msalServiceException.CorrelationId != null)
                    {
                        this.CorrelationId = msalServiceException.CorrelationId;
                    }
                }
                else if (exception.GetType() == typeof(MsalUiRequiredException))
                {
                    var msalUiRequiredException = (MsalUiRequiredException)exception;
                    if (msalUiRequiredException.CorrelationId != null)
                    {
                        this.CorrelationId = msalUiRequiredException.CorrelationId;
                    }
                }
            }
        }
    }
}
<|MERGE_RESOLUTION|>--- conflicted
+++ resolved
@@ -1,150 +1,145 @@
-// Copyright (c) Microsoft Corporation.
-// Licensed under the MIT License.
-
-namespace Microsoft.Authentication.AzureAuth
-{
-    using System;
-    using System.Collections.Generic;
-    using System.Linq;
-    using System.Text.Json;
-    using Microsoft.Identity.Client;
-
-    /// <summary>
-    /// The exception list to string converter.
-    /// </summary>
-    public static class ExceptionListToStringConverter
-    {
-        /// <summary>
-        /// Executes the convertion of exceptions to a JSON string.
-        /// </summary>
-        /// <param name="exceptions">List of exceptions.</param>
-        /// <returns>JSON format of exception list.</returns>
-        public static string Execute(IEnumerable<Exception> exceptions)
-        {
-            List<SerializableException> serializableExceptions = new List<SerializableException>();
-            foreach (Exception exception in exceptions)
-            {
-                var customException = new SerializableException(exception);
-                serializableExceptions.Add(customException);
-            }
-
-            return JsonSerializer.Serialize(serializableExceptions);
-        }
-
-        /// <summary>
-        /// CustomException class with only select properties of Exception class.
-        /// </summary>
-        public class SerializableException
-        {
-            private string message;
-
-            /// <summary>
-            /// Initializes a new instance of the <see cref="SerializableException"/> class.
-            /// </summary>
-            /// <param name="exception">Exception.</param>
-            public SerializableException(Exception exception)
-            {
-                if (exception == null)
-                {
-                    throw new ArgumentNullException(nameof(exception));
-                }
-
-                if (exception.Message != null)
-                {
-                    this.Message = exception.Message;
-                }
-
-                if (exception.InnerException != null)
-                {
-                    // This is a recursive call where the InnerExceptions are converted to SerializableExceptions until no InnerExceptions are found.
-                    this.InnerException = new SerializableException(exception.InnerException);
-                }
-
-                this.ExceptionType = $"{exception.GetType()}";
-                this.SetAADErrorCode(exception);
-                this.SetCorrelationID(exception);
-            }
-
-            /// <summary>
-            /// Initializes a new instance of the <see cref="SerializableException"/> class without intitializing the properties.
-            /// </summary>
-            public SerializableException()
-            {
-            }
-
-            /// <summary>Gets or sets Message.</summary>
-            public string Message
-            {
-                get => this.message;
-                set
-                {
-                    this.message = value.Replace("\r", string.Empty);
-                }
-            }
-
-            /// <summary>Gets or sets InnerException.</summary>
-            public SerializableException InnerException { get; set; }
-
-            /// <summary>Gets or sets Type.</summary>
-            /// Note: This property is intentionally made of type `string` instead of `System.Type`.
-            /// This is because `System.Type` instances cannot be serialized using `System.text.JSONSerializer` for security reasons.
-            /// For more information, see https://learn.microsoft.com/en-us/dotnet/framework/data/adonet/dataset-datatable-dataview/security-guidance
-            public string ExceptionType { get; set; }
-
-            /// <summary>Gets or Sets AADErrorCode.</summary>
-            public string AADErrorCode { get; set; }
-
-            /// <summary>Gets or Sets CorrelationIds.</summary>
-            public string CorrelationId { get; set; }
-
-            /// <summary>
-            /// Sets the error code.
-            /// </summary>
-<<<<<<< HEAD
-            /// <param name="exception">Exception from which error code is extracted.</param>
-=======
-            /// <param name="exception">exception from which error code is extracted.</param>
->>>>>>> ee92b0f3
-            private void SetAADErrorCode(Exception exception)
-            {
-                var exceptionType = exception.GetType();
-                if (exceptionType == typeof(MsalClientException) ||
-                    exceptionType == typeof(MsalServiceException) ||
-                    exceptionType == typeof(MsalUiRequiredException))
-                {
-                    var msalException = (MsalException)exception;
-                    if (msalException.ErrorCode != null)
-                    {
-                        // AAD error codes have the prefix AADSTS to the `ErrorCode` property of an `MsalException` class.
-                        // See https://learn.microsoft.com/en-us/azure/active-directory/develop/reference-aadsts-error-codes
-                        this.AADErrorCode = $"AADSTS{msalException.ErrorCode}";
-                    }
-                }
-            }
-
-            /// <summary>
-            /// Extracts correlation ID from the exception.
-            /// </summary>
-            /// <param name="exception">exception from which correlation IDs are extracted.</param>
-            private void SetCorrelationID(Exception exception)
-            {
-                if (exception.GetType() == typeof(MsalServiceException))
-                {
-                    var msalServiceException = (MsalServiceException)exception;
-                    if (msalServiceException.CorrelationId != null)
-                    {
-                        this.CorrelationId = msalServiceException.CorrelationId;
-                    }
-                }
-                else if (exception.GetType() == typeof(MsalUiRequiredException))
-                {
-                    var msalUiRequiredException = (MsalUiRequiredException)exception;
-                    if (msalUiRequiredException.CorrelationId != null)
-                    {
-                        this.CorrelationId = msalUiRequiredException.CorrelationId;
-                    }
-                }
-            }
-        }
-    }
-}
+// Copyright (c) Microsoft Corporation.
+// Licensed under the MIT License.
+
+namespace Microsoft.Authentication.AzureAuth
+{
+    using System;
+    using System.Collections.Generic;
+    using System.Text.Json;
+    using Microsoft.Identity.Client;
+
+    /// <summary>
+    /// The exception list to string converter.
+    /// </summary>
+    public static class ExceptionListToStringConverter
+    {
+        /// <summary>
+        /// Executes the convertion of exceptions to a JSON string.
+        /// </summary>
+        /// <param name="exceptions">List of exceptions.</param>
+        /// <returns>JSON format of exception list.</returns>
+        public static string Execute(IEnumerable<Exception> exceptions)
+        {
+            List<SerializableException> serializableExceptions = new List<SerializableException>();
+            foreach (Exception exception in exceptions)
+            {
+                var customException = new SerializableException(exception);
+                serializableExceptions.Add(customException);
+            }
+
+            return JsonSerializer.Serialize(serializableExceptions);
+        }
+
+        /// <summary>
+        /// CustomException class with only select properties of Exception class.
+        /// </summary>
+        public class SerializableException
+        {
+            private string message;
+
+            /// <summary>
+            /// Initializes a new instance of the <see cref="SerializableException"/> class.
+            /// </summary>
+            /// <param name="exception">Exception.</param>
+            public SerializableException(Exception exception)
+            {
+                if (exception == null)
+                {
+                    throw new ArgumentNullException(nameof(exception));
+                }
+
+                if (exception.Message != null)
+                {
+                    this.Message = exception.Message;
+                }
+
+                if (exception.InnerException != null)
+                {
+                    // This is a recursive call where the InnerExceptions are converted to SerializableExceptions until no InnerExceptions are found.
+                    this.InnerException = new SerializableException(exception.InnerException);
+                }
+
+                this.ExceptionType = $"{exception.GetType()}";
+                this.SetAADErrorCode(exception);
+                this.SetCorrelationID(exception);
+            }
+
+            /// <summary>
+            /// Initializes a new instance of the <see cref="SerializableException"/> class without intitializing the properties.
+            /// </summary>
+            public SerializableException()
+            {
+            }
+
+            /// <summary>Gets or sets Message.</summary>
+            public string Message
+            {
+                get => this.message;
+                set
+                {
+                    this.message = value.Replace("\r", string.Empty);
+                }
+            }
+
+            /// <summary>Gets or sets InnerException.</summary>
+            public SerializableException InnerException { get; set; }
+
+            /// <summary>Gets or sets Type.</summary>
+            /// Note: This property is intentionally made of type `string` instead of `System.Type`.
+            /// This is because `System.Type` instances cannot be serialized using `System.text.JSONSerializer` for security reasons.
+            /// For more information, see https://learn.microsoft.com/en-us/dotnet/framework/data/adonet/dataset-datatable-dataview/security-guidance
+            public string ExceptionType { get; set; }
+
+            /// <summary>Gets or Sets AADErrorCode.</summary>
+            public string AADErrorCode { get; set; }
+
+            /// <summary>Gets or Sets CorrelationIds.</summary>
+            public string CorrelationId { get; set; }
+
+            /// <summary>
+            /// Sets the error code.
+            /// </summary>
+            /// <param name="exception">Exception from which error code is extracted.</param>
+            private void SetAADErrorCode(Exception exception)
+            {
+                var exceptionType = exception.GetType();
+                if (exceptionType == typeof(MsalClientException) ||
+                    exceptionType == typeof(MsalServiceException) ||
+                    exceptionType == typeof(MsalUiRequiredException))
+                {
+                    var msalException = (MsalException)exception;
+                    if (msalException.ErrorCode != null)
+                    {
+                        // AAD error codes have the prefix AADSTS to the `ErrorCode` property of an `MsalException` class.
+                        // See https://learn.microsoft.com/en-us/azure/active-directory/develop/reference-aadsts-error-codes
+                        this.AADErrorCode = $"AADSTS{msalException.ErrorCode}";
+                    }
+                }
+            }
+
+            /// <summary>
+            /// Extracts correlation ID from the exception.
+            /// </summary>
+            /// <param name="exception">exception from which correlation IDs are extracted.</param>
+            private void SetCorrelationID(Exception exception)
+            {
+                if (exception.GetType() == typeof(MsalServiceException))
+                {
+                    var msalServiceException = (MsalServiceException)exception;
+                    if (msalServiceException.CorrelationId != null)
+                    {
+                        this.CorrelationId = msalServiceException.CorrelationId;
+                    }
+                }
+                else if (exception.GetType() == typeof(MsalUiRequiredException))
+                {
+                    var msalUiRequiredException = (MsalUiRequiredException)exception;
+                    if (msalUiRequiredException.CorrelationId != null)
+                    {
+                        this.CorrelationId = msalUiRequiredException.CorrelationId;
+                    }
+                }
+            }
+        }
+    }
+}